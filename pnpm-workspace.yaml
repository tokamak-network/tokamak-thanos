--- conflicted
+++ resolved
@@ -1,8 +1,4 @@
 packages:
   - 'packages/*'
-<<<<<<< HEAD
   - 'packages/tokamak/*'
-  - 'endpoint-monitor'
-=======
->>>>>>> f8143c8c
   - 'indexer/api-ts'