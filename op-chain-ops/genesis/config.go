--- conflicted
+++ resolved
@@ -252,17 +252,14 @@
 	MasterMinterOwner common.Address `json:"masterMinterOwner"`
 	// FiatTokenOwner - can configure master minter, pauser, and blacklister
 	FiatTokenOwner common.Address `json:"fiatTokenOwner"`
-<<<<<<< HEAD
 	// When Cancun activates. Relative to L1 genesis.
 	L1CancunTimeOffset *hexutil.Uint64 `json:"l1CancunTimeOffset,omitempty"`
-=======
 	// L1UsdcBridge represents the address of the L1UsdcBridge on L1 and is used
 	// as part of building the L2 genesis state.
 	L1UsdcBridge common.Address `json:"l1UsdcBridge"`
 	// L1UsdcBridgeProxy represents the address of the L1UsdcBridgeProxy on L1 and is used
 	// as part of building the L2 genesis state.
 	L1UsdcBridgeProxy common.Address `json:"l1UsdcBridgeProxy"`
->>>>>>> f5b09ecc
 }
 
 // Copy will deeply copy the DeployConfig. This does a JSON roundtrip to copy
