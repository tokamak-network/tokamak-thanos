package genesis

import (
	"bytes"
	"encoding/json"
	"errors"
	"fmt"
	"math/big"
	"os"
	"path/filepath"
	"reflect"

	"github.com/holiman/uint256"
	"golang.org/x/exp/maps"

	"github.com/ethereum/go-ethereum/common"
	"github.com/ethereum/go-ethereum/common/hexutil"
	"github.com/ethereum/go-ethereum/core/types"
	"github.com/ethereum/go-ethereum/log"
	"github.com/ethereum/go-ethereum/params"
	"github.com/ethereum/go-ethereum/rpc"

<<<<<<< HEAD
	"github.com/tokamak-network/tokamak-thanos/op-bindings/predeploys"
	"github.com/tokamak-network/tokamak-thanos/op-chain-ops/immutables"
	"github.com/tokamak-network/tokamak-thanos/op-chain-ops/state"
	"github.com/tokamak-network/tokamak-thanos/op-node/rollup"
	"github.com/tokamak-network/tokamak-thanos/op-service/eth"
=======
	"github.com/ethereum-optimism/optimism/op-node/rollup"
	plasma "github.com/ethereum-optimism/optimism/op-plasma"
	"github.com/ethereum-optimism/optimism/op-service/eth"
>>>>>>> f8143c8c
)

var (
	ErrInvalidDeployConfig     = errors.New("invalid deploy config")
	ErrInvalidImmutablesConfig = errors.New("invalid immutables config")
	// MaximumBaseFee represents the max base fee for deposits, since
	// there is an on chain EIP-1559 curve for deposits purchasing L2 gas.
	// It is type(uint128).max in solidity.
	MaximumBaseFee, _ = new(big.Int).SetString("ffffffffffffffffffffffffffffffff", 16)
)

const (
	// MaxResourceLimit represents the maximum amount of L2 gas that a single deposit can use.
	MaxResourceLimit = 20_000_000
	// ElasticityMultiplier represents the elasticity of the deposit EIP-1559 fee market.
	ElasticityMultiplier = 10
	// BaseFeeMaxChangeDenominator represents the maximum change in base fee per block.
	BaseFeeMaxChangeDenominator = 8
	// MinimumBaseFee represents the minimum base fee for deposits.
	MinimumBaseFee = params.GWei
	// SystemTxMaxGas represents the maximum gas that a system transaction can use
	// when it is included with user deposits.
	SystemTxMaxGas = 1_000_000
)

// DeployConfig represents the deployment configuration for an OP Stack chain.
// It is used to deploy the L1 contracts as well as create the L2 genesis state.
type DeployConfig struct {
	// L1StartingBlockTag is used to fill in the storage of the L1Block info predeploy. The rollup
	// config script uses this to fill the L1 genesis info for the rollup. The Output oracle deploy
	// script may use it if the L2 starting timestamp is nil, assuming the L2 genesis is set up
	// with this.
	L1StartingBlockTag *MarshalableRPCBlockNumberOrHash `json:"l1StartingBlockTag"`
	// L1Token is the L1's address of the L2 chain's native token.
	NativeTokenName string `json:"nativeTokenName"`
	// L1Token is the L1's address of the L2 chain's native token.
	NativeTokenSymbol string `json:"nativeTokenSymbol"`
	// L1Token is the L1's address of the L2 chain's native token.
	NativeTokenAddress common.Address `json:"nativeTokenAddress"`
	// L1ChainID is the chain ID of the L1 chain.
	L1ChainID uint64 `json:"l1ChainID"`
	// L2ChainID is the chain ID of the L2 chain.
	L2ChainID uint64 `json:"l2ChainID"`
	// L2BlockTime is the number of seconds between each L2 block.
	L2BlockTime uint64 `json:"l2BlockTime"`
	// FinalizationPeriodSeconds represents the number of seconds before an output is considered
	// finalized. This impacts the amount of time that withdrawals take to finalize and is
	// generally set to 1 week.
	FinalizationPeriodSeconds uint64 `json:"finalizationPeriodSeconds"`
	// MaxSequencerDrift is the number of seconds after the L1 timestamp of the end of the
	// sequencing window that batches must be included, otherwise L2 blocks including
	// deposits are force included.
	MaxSequencerDrift uint64 `json:"maxSequencerDrift"`
	// SequencerWindowSize is the number of L1 blocks per sequencing window.
	SequencerWindowSize uint64 `json:"sequencerWindowSize"`
	// ChannelTimeout is the number of L1 blocks that a frame stays valid when included in L1.
	ChannelTimeout uint64 `json:"channelTimeout"`
	// P2PSequencerAddress is the address of the key the sequencer uses to sign blocks on the P2P layer.
	P2PSequencerAddress common.Address `json:"p2pSequencerAddress"`
	// BatchInboxAddress is the L1 account that batches are sent to.
	BatchInboxAddress common.Address `json:"batchInboxAddress"`
	// BatchSenderAddress represents the initial sequencer account that authorizes batches.
	// Transactions sent from this account to the batch inbox address are considered valid.
	BatchSenderAddress common.Address `json:"batchSenderAddress"`
	// L2OutputOracleSubmissionInterval is the number of L2 blocks between outputs that are submitted
	// to the L2OutputOracle contract located on L1.
	L2OutputOracleSubmissionInterval uint64 `json:"l2OutputOracleSubmissionInterval"`
	// L2OutputOracleStartingTimestamp is the starting timestamp for the L2OutputOracle.
	// MUST be the same as the timestamp of the L2OO start block.
	L2OutputOracleStartingTimestamp int `json:"l2OutputOracleStartingTimestamp"`
	// L2OutputOracleStartingBlockNumber is the starting block number for the L2OutputOracle.
	// Must be greater than or equal to the first Bedrock block. The first L2 output will correspond
	// to this value plus the submission interval.
	L2OutputOracleStartingBlockNumber uint64 `json:"l2OutputOracleStartingBlockNumber"`
	// L2OutputOracleProposer is the address of the account that proposes L2 outputs.
	L2OutputOracleProposer common.Address `json:"l2OutputOracleProposer"`
	// L2OutputOracleChallenger is the address of the account that challenges L2 outputs.
	L2OutputOracleChallenger common.Address `json:"l2OutputOracleChallenger"`

	// CliqueSignerAddress represents the signer address for the clique consensus engine.
	// It is used in the multi-process devnet to sign blocks.
	CliqueSignerAddress common.Address `json:"cliqueSignerAddress"`
	// L1UseClique represents whether or not to use the clique consensus engine.
	L1UseClique bool `json:"l1UseClique"`

	L1BlockTime                 uint64         `json:"l1BlockTime"`
	L1GenesisBlockTimestamp     hexutil.Uint64 `json:"l1GenesisBlockTimestamp"`
	L1GenesisBlockNonce         hexutil.Uint64 `json:"l1GenesisBlockNonce"`
	L1GenesisBlockGasLimit      hexutil.Uint64 `json:"l1GenesisBlockGasLimit"`
	L1GenesisBlockDifficulty    *hexutil.Big   `json:"l1GenesisBlockDifficulty"`
	L1GenesisBlockMixHash       common.Hash    `json:"l1GenesisBlockMixHash"`
	L1GenesisBlockCoinbase      common.Address `json:"l1GenesisBlockCoinbase"`
	L1GenesisBlockNumber        hexutil.Uint64 `json:"l1GenesisBlockNumber"`
	L1GenesisBlockGasUsed       hexutil.Uint64 `json:"l1GenesisBlockGasUsed"`
	L1GenesisBlockParentHash    common.Hash    `json:"l1GenesisBlockParentHash"`
	L1GenesisBlockBaseFeePerGas *hexutil.Big   `json:"l1GenesisBlockBaseFeePerGas"`

	L2GenesisBlockNonce         hexutil.Uint64 `json:"l2GenesisBlockNonce"`
	L2GenesisBlockGasLimit      hexutil.Uint64 `json:"l2GenesisBlockGasLimit"`
	L2GenesisBlockDifficulty    *hexutil.Big   `json:"l2GenesisBlockDifficulty"`
	L2GenesisBlockMixHash       common.Hash    `json:"l2GenesisBlockMixHash"`
	L2GenesisBlockNumber        hexutil.Uint64 `json:"l2GenesisBlockNumber"`
	L2GenesisBlockGasUsed       hexutil.Uint64 `json:"l2GenesisBlockGasUsed"`
	L2GenesisBlockParentHash    common.Hash    `json:"l2GenesisBlockParentHash"`
	L2GenesisBlockBaseFeePerGas *hexutil.Big   `json:"l2GenesisBlockBaseFeePerGas"`

	// L2GenesisRegolithTimeOffset is the number of seconds after genesis block that Regolith hard fork activates.
	// Set it to 0 to activate at genesis. Nil to disable Regolith.
	L2GenesisRegolithTimeOffset *hexutil.Uint64 `json:"l2GenesisRegolithTimeOffset,omitempty"`
	// L2GenesisCanyonTimeOffset is the number of seconds after genesis block that Canyon hard fork activates.
	// Set it to 0 to activate at genesis. Nil to disable Canyon.
	L2GenesisCanyonTimeOffset *hexutil.Uint64 `json:"l2GenesisCanyonTimeOffset,omitempty"`
	// L2GenesisDeltaTimeOffset is the number of seconds after genesis block that Delta hard fork activates.
	// Set it to 0 to activate at genesis. Nil to disable Delta.
	L2GenesisDeltaTimeOffset *hexutil.Uint64 `json:"l2GenesisDeltaTimeOffset,omitempty"`
	// L2GenesisEcotoneTimeOffset is the number of seconds after genesis block that Ecotone hard fork activates.
	// Set it to 0 to activate at genesis. Nil to disable Ecotone.
	L2GenesisEcotoneTimeOffset *hexutil.Uint64 `json:"l2GenesisEcotoneTimeOffset,omitempty"`
	// L2GenesisFjordTimeOffset is the number of seconds after genesis block that Fjord hard fork activates.
	// Set it to 0 to activate at genesis. Nil to disable Fjord.
	L2GenesisFjordTimeOffset *hexutil.Uint64 `json:"l2GenesisFjordTimeOffset,omitempty"`
	// L2GenesisInteropTimeOffset is the number of seconds after genesis block that the Interop hard fork activates.
	// Set it to 0 to activate at genesis. Nil to disable Interop.
	L2GenesisInteropTimeOffset *hexutil.Uint64 `json:"l2GenesisInteropTimeOffset,omitempty"`
	// L2GenesisBlockExtraData is configurable extradata. Will default to []byte("BEDROCK") if left unspecified.
	L2GenesisBlockExtraData []byte `json:"l2GenesisBlockExtraData"`
	// ProxyAdminOwner represents the owner of the ProxyAdmin predeploy on L2.
	ProxyAdminOwner common.Address `json:"proxyAdminOwner"`
	// FinalSystemOwner is the owner of the system on L1. Any L1 contract that is ownable has
	// this account set as its owner.
	FinalSystemOwner common.Address `json:"finalSystemOwner"`
	// PortalGuardian represents the GUARDIAN account in the OptimismPortal. Has the ability to pause withdrawals.
	PortalGuardian common.Address `json:"portalGuardian"`
	// SuperchainConfigGuardian represents the GUARDIAN account in the SuperchainConfig. Has the ability to pause withdrawals.
	SuperchainConfigGuardian common.Address `json:"superchainConfigGuardian"`
	// BaseFeeVaultRecipient represents the recipient of fees accumulated in the BaseFeeVault.
	// Can be an account on L1 or L2, depending on the BaseFeeVaultWithdrawalNetwork value.
	BaseFeeVaultRecipient common.Address `json:"baseFeeVaultRecipient"`
	// L1FeeVaultRecipient represents the recipient of fees accumulated in the L1FeeVault.
	// Can be an account on L1 or L2, depending on the L1FeeVaultWithdrawalNetwork value.
	L1FeeVaultRecipient common.Address `json:"l1FeeVaultRecipient"`
	// SequencerFeeVaultRecipient represents the recipient of fees accumulated in the SequencerFeeVault.
	// Can be an account on L1 or L2, depending on the SequencerFeeVaultWithdrawalNetwork value.
	SequencerFeeVaultRecipient common.Address `json:"sequencerFeeVaultRecipient"`
	// BaseFeeVaultMinimumWithdrawalAmount represents the minimum withdrawal amount for the BaseFeeVault.
	BaseFeeVaultMinimumWithdrawalAmount *hexutil.Big `json:"baseFeeVaultMinimumWithdrawalAmount"`
	// L1FeeVaultMinimumWithdrawalAmount represents the minimum withdrawal amount for the L1FeeVault.
	L1FeeVaultMinimumWithdrawalAmount *hexutil.Big `json:"l1FeeVaultMinimumWithdrawalAmount"`
	// SequencerFeeVaultMinimumWithdrawalAmount represents the minimum withdrawal amount for the SequencerFeeVault.
	SequencerFeeVaultMinimumWithdrawalAmount *hexutil.Big `json:"sequencerFeeVaultMinimumWithdrawalAmount"`
	// BaseFeeVaultWithdrawalNetwork represents the withdrawal network for the BaseFeeVault.
	BaseFeeVaultWithdrawalNetwork WithdrawalNetwork `json:"baseFeeVaultWithdrawalNetwork"`
	// L1FeeVaultWithdrawalNetwork represents the withdrawal network for the L1FeeVault.
	L1FeeVaultWithdrawalNetwork WithdrawalNetwork `json:"l1FeeVaultWithdrawalNetwork"`
	// SequencerFeeVaultWithdrawalNetwork represents the withdrawal network for the SequencerFeeVault.
	SequencerFeeVaultWithdrawalNetwork WithdrawalNetwork `json:"sequencerFeeVaultWithdrawalNetwork"`
	// L1StandardBridgeProxy represents the address of the L1StandardBridgeProxy on L1 and is used
	// as part of building the L2 genesis state.
	L1StandardBridgeProxy common.Address `json:"l1StandardBridgeProxy"`
	// L1CrossDomainMessengerProxy represents the address of the L1CrossDomainMessengerProxy on L1 and is used
	// as part of building the L2 genesis state.
	L1CrossDomainMessengerProxy common.Address `json:"l1CrossDomainMessengerProxy"`
	// L1ERC721BridgeProxy represents the address of the L1ERC721Bridge on L1 and is used
	// as part of building the L2 genesis state.
	L1ERC721BridgeProxy common.Address `json:"l1ERC721BridgeProxy"`
	// SystemConfigProxy represents the address of the SystemConfigProxy on L1 and is used
	// as part of the derivation pipeline.
	SystemConfigProxy common.Address `json:"systemConfigProxy"`
	// OptimismPortalProxy represents the address of the OptimismPortalProxy on L1 and is used
	// as part of the derivation pipeline.
	OptimismPortalProxy common.Address `json:"optimismPortalProxy"`
	// GasPriceOracleOverhead represents the initial value of the gas overhead in the GasPriceOracle predeploy.
	// Deprecated: Since Ecotone, this field is superseded by GasPriceOracleBaseFeeScalar and GasPriceOracleBlobBaseFeeScalar.
	GasPriceOracleOverhead uint64 `json:"gasPriceOracleOverhead"`
	// GasPriceOracleScalar represents the initial value of the gas scalar in the GasPriceOracle predeploy.
	// Deprecated: Since Ecotone, this field is superseded by GasPriceOracleBaseFeeScalar and GasPriceOracleBlobBaseFeeScalar.
	GasPriceOracleScalar uint64 `json:"gasPriceOracleScalar"`
	// GasPriceOracleBaseFeeScalar represents the value of the base fee scalar used for fee calculations.
	GasPriceOracleBaseFeeScalar uint32 `json:"gasPriceOracleBaseFeeScalar"`
	// GasPriceOracleBlobBaseFeeScalar represents the value of the blob base fee scalar used for fee calculations.
	GasPriceOracleBlobBaseFeeScalar uint32 `json:"gasPriceOracleBlobBaseFeeScalar"`
	// EnableGovernance configures whether or not include governance token predeploy.
	EnableGovernance bool `json:"enableGovernance"`
	// GovernanceTokenSymbol represents the  ERC20 symbol of the GovernanceToken.
	GovernanceTokenSymbol string `json:"governanceTokenSymbol"`
	// GovernanceTokenName represents the ERC20 name of the GovernanceToken
	GovernanceTokenName string `json:"governanceTokenName"`
	// GovernanceTokenOwner represents the owner of the GovernanceToken. Has the ability
	// to mint and burn tokens.
	GovernanceTokenOwner common.Address `json:"governanceTokenOwner"`
	// DeploymentWaitConfirmations is the number of confirmations to wait during
	// deployment. This is DEPRECATED and should be removed in a future PR.
	DeploymentWaitConfirmations int `json:"deploymentWaitConfirmations"`
	// EIP1559Elasticity is the elasticity of the EIP1559 fee market.
	EIP1559Elasticity uint64 `json:"eip1559Elasticity"`
	// EIP1559Denominator is the denominator of EIP1559 base fee market.
	EIP1559Denominator uint64 `json:"eip1559Denominator"`
	// EIP1559DenominatorCanyon is the denominator of EIP1559 base fee market when Canyon is active.
	EIP1559DenominatorCanyon uint64 `json:"eip1559DenominatorCanyon"`
	// SystemConfigStartBlock represents the block at which the op-node should start syncing
	// from. It is an override to set this value on legacy networks where it is not set by
	// default. It can be removed once all networks have this value set in their storage.
	SystemConfigStartBlock uint64 `json:"systemConfigStartBlock"`
	// FaultGameAbsolutePrestate is the absolute prestate of Cannon. This is computed
	// by generating a proof from the 0th -> 1st instruction and grabbing the prestate from
	// the output JSON. All honest challengers should agree on the setup state of the program.
	FaultGameAbsolutePrestate common.Hash `json:"faultGameAbsolutePrestate"`
	// FaultGameMaxDepth is the maximum depth of the position tree within the fault dispute game.
	// `2^{FaultGameMaxDepth}` is how many instructions the execution trace bisection game
	// supports. Ideally, this should be conservatively set so that there is always enough
	// room for a full Cannon trace.
	FaultGameMaxDepth uint64 `json:"faultGameMaxDepth"`
	// FaultGameClockExtension is the amount of time that the dispute game will set the potential grandchild claim's,
	// clock to, if the remaining time is less than this value at the time of a claim's creation.
	FaultGameClockExtension uint64 `json:"faultGameClockExtension"`
	// FaultGameMaxClockDuration is the maximum amount of time that may accumulate on a team's chess clock before they
	// may no longer respond.
	FaultGameMaxClockDuration uint64 `json:"faultGameMaxClockDuration"`
	// FaultGameGenesisBlock is the block number for genesis.
	FaultGameGenesisBlock uint64 `json:"faultGameGenesisBlock"`
	// FaultGameGenesisOutputRoot is the output root for the genesis block.
	FaultGameGenesisOutputRoot common.Hash `json:"faultGameGenesisOutputRoot"`
	// FaultGameSplitDepth is the depth at which the fault dispute game splits from output roots to execution trace claims.
	FaultGameSplitDepth uint64 `json:"faultGameSplitDepth"`
	// FaultGameWithdrawalDelay is the number of seconds that users must wait before withdrawing ETH from a fault game.
	FaultGameWithdrawalDelay uint64 `json:"faultGameWithdrawalDelay"`
	// PreimageOracleMinProposalSize is the minimum number of bytes that a large preimage oracle proposal can be.
	PreimageOracleMinProposalSize uint64 `json:"preimageOracleMinProposalSize"`
	// PreimageOracleChallengePeriod is the number of seconds that challengers have to challenge a large preimage proposal.
	PreimageOracleChallengePeriod uint64 `json:"preimageOracleChallengePeriod"`
	// FundDevAccounts configures whether or not to fund the dev accounts. Should only be used
	// during devnet deployments.
	FundDevAccounts bool `json:"fundDevAccounts"`
	// SetPrecompileBalances configures whether or not to set balance of precompile accounts.
	// Should only be used during devnet deployments
	SetPrecompileBalances bool `json:"setPrecompileBalances"`
	// RequiredProtocolVersion indicates the protocol version that
	// nodes are required to adopt, to stay in sync with the network.
	RequiredProtocolVersion params.ProtocolVersion `json:"requiredProtocolVersion"`
	// RequiredProtocolVersion indicates the protocol version that
	// nodes are recommended to adopt, to stay in sync with the network.
	RecommendedProtocolVersion params.ProtocolVersion `json:"recommendedProtocolVersion"`
	// ProofMaturityDelaySeconds is the number of seconds that a proof must be
	// mature before it can be used to finalize a withdrawal.
	ProofMaturityDelaySeconds uint64 `json:"proofMaturityDelaySeconds"`
	// DisputeGameFinalityDelaySeconds is an additional number of seconds a
	// dispute game must wait before it can be used to finalize a withdrawal.
	DisputeGameFinalityDelaySeconds uint64 `json:"disputeGameFinalityDelaySeconds"`
	// RespectedGameType is the dispute game type that the OptimismPortal
	// contract will respect for finalizing withdrawals.
	RespectedGameType uint32 `json:"respectedGameType"`
	// UseFaultProofs is a flag that indicates if the system is using fault
	// proofs instead of the older output oracle mechanism.
	UseFaultProofs bool `json:"useFaultProofs"`
	// UseCustomGasToken is a flag to indicate that a custom gas token should be used
	UseCustomGasToken bool `json:"useCustomGasToken"`
	// CustomGasTokenAddress is the address of the ERC20 token to be used to pay for gas on L2.
	CustomGasTokenAddress common.Address `json:"customGasTokenAddress"`
	// UsePlasma is a flag that indicates if the system is using op-plasma
	UsePlasma bool `json:"usePlasma"`
	// DACommitmentType specifies the allowed commitment
	DACommitmentType string `json:"daCommitmentType"`
	// DAChallengeWindow represents the block interval during which the availability of a data commitment can be challenged.
	DAChallengeWindow uint64 `json:"daChallengeWindow"`
	// DAResolveWindow represents the block interval during which a data availability challenge can be resolved.
	DAResolveWindow uint64 `json:"daResolveWindow"`
	// DABondSize represents the required bond size to initiate a data availability challenge.
	DABondSize uint64 `json:"daBondSize"`
	// DAResolverRefundPercentage represents the percentage of the resolving cost to be refunded to the resolver
	// such as 100 means 100% refund.
	DAResolverRefundPercentage uint64 `json:"daResolverRefundPercentage"`

	// DAChallengeProxy represents the L1 address of the DataAvailabilityChallenge contract.
	DAChallengeProxy common.Address `json:"daChallengeProxy"`

	// When Cancun activates. Relative to L1 genesis.
	L1CancunTimeOffset *hexutil.Uint64 `json:"l1CancunTimeOffset,omitempty"`
<<<<<<< HEAD
	// L1UsdcAddr - standard USDC address
	L1UsdcAddr common.Address `json:"l1UsdcAddr"`
	// UsdcTokenName - ERC20 name of the token e.g. "Bridged USDC (Own Company Name)"
	UsdcTokenName string `json:"usdcTokenName"`
	// MasterMinter - can configure minters and minter allowance
	NewMasterMinter common.Address `json:"newMasterMinter"`
	// Pauser - can pause the contract
	NewPauser common.Address `json:"newPauser"`
	// Blacklister - can blacklist addresses
	NewBlacklister common.Address `json:"newBlacklister"`
	// MasterMinterOwner - owner of master minter contract
	MasterMinterOwner common.Address `json:"masterMinterOwner"`
	// FiatTokenOwner - can configure master minter, pauser, and blacklister
	FiatTokenOwner common.Address `json:"fiatTokenOwner"`
	L1UsdcBridge   common.Address `json:"l1UsdcBridge"`
	// L1UsdcBridgeProxy represents the address of the L1UsdcBridgeProxy on L1 and is used
	// as part of building the L2 genesis state.
	L1UsdcBridgeProxy common.Address `json:"l1UsdcBridgeProxy"`

	//FacroryV2addr - address of the factoryV2 contract 0x0000000000...
	FactoryV2addr common.Address `json:"factoryV2addr"`
	// NativeCurrencyLabelBytes represents the bytes of the native currency label.
	NativeCurrencyLabelBytes [32]byte `json:"nativeCurrencyLabelBytes"`
	// UniswapV3FactoryOwner represents the owner of the UniswapV3Factory.
	UniswapV3FactoryOwner common.Address `json:"uniswapV3FactoryOwner"`
	// UniswapV3FactoryFee is the fee for UniswapV3Factory.
	UniswapV3FactoryFee500 uint32 `json:"uniswapV3FactoryFee500"`
	// UniswapV3FactoryTickSpacing is the tick spacing for UniswapV3Factory.
	UniswapV3FactoryTickSpacing10 int32 `json:"uniswapV3FactoryTickSpacing10"`
	// UniswapV3FactoryFee is the fee for UniswapV3Factory.
	UniswapV3FactoryFee3000 uint32 `json:"uniswapV3FactoryFee3000"`
	// UniswapV3FactoryTickSpacing is the tick spacing for UniswapV3Factory.
	UniswapV3FactoryTickSpacing60 int32 `json:"uniswapV3FactoryTickSpacing60"`
	// UniswapV3FactoryFee is the fee for UniswapV3Factory.
	UniswapV3FactoryFee10000 uint32 `json:"uniswapV3FactoryFee10000"`
	// UniswapV3FactoryTickSpacing is the tick spacing for UniswapV3Factory.
	UniswapV3FactoryTickSpacing200 int32 `json:"uniswapV3FactoryTickSpacing200"`
	// UniswapV3FactoryFee is the fee for UniswapV3Factory.
	UniswapV3FactoryFee100 uint32 `json:"uniswapV3FactoryFee100"`
	// UniswapV3FactoryTickSpacing is the tick spacing for UniswapV3Factory.
	UniswapV3FactoryTickSpacing1 int32 `json:"uniswapV3FactoryTickSpacing1"`
	// UniversalRouterPairInitCodeHash is the initialization code hash for Uniswap pairs.
	UniversalRouterPairInitCodeHash common.Hash `json:"pairInitCodeHash"`
	// UniversalRouterPoolInitCodeHash is the initialization code hash for Uniswap pools.
	UniversalRouterPoolInitCodeHash common.Hash `json:"poolInitCodeHash"`
	// UniversalRouterRewardsDistributor is the address handling rewards distribution in the UniversalRouter.
	UniversalRouterRewardsDistributor common.Address `json:"universalRouterRewardsDistributor"`
=======

	// UseInterop is a flag that indicates if the system is using interop
	UseInterop bool `json:"useInterop,omitempty"`
>>>>>>> f8143c8c
}

// Copy will deeply copy the DeployConfig. This does a JSON roundtrip to copy
// which makes it easier to maintain, we do not need efficiency in this case.
func (d *DeployConfig) Copy() *DeployConfig {
	raw, err := json.Marshal(d)
	if err != nil {
		panic(err)
	}

	cpy := DeployConfig{}
	if err = json.Unmarshal(raw, &cpy); err != nil {
		panic(err)
	}
	return &cpy
}

// Check will ensure that the config is sane and return an error when it is not
func (d *DeployConfig) Check() error {
	if d.L1StartingBlockTag == nil {
		return fmt.Errorf("%w: L1StartingBlockTag cannot be nil", ErrInvalidDeployConfig)
	}
	if d.L1ChainID == 0 {
		return fmt.Errorf("%w: L1ChainID cannot be 0", ErrInvalidDeployConfig)
	}
	if d.L2ChainID == 0 {
		return fmt.Errorf("%w: L2ChainID cannot be 0", ErrInvalidDeployConfig)
	}
	if d.L2BlockTime == 0 {
		return fmt.Errorf("%w: L2BlockTime cannot be 0", ErrInvalidDeployConfig)
	}
	if d.FinalizationPeriodSeconds == 0 {
		return fmt.Errorf("%w: FinalizationPeriodSeconds cannot be 0", ErrInvalidDeployConfig)
	}
	if d.L2OutputOracleStartingBlockNumber == 0 {
		log.Warn("L2OutputOracleStartingBlockNumber is 0, should only be 0 for fresh chains")
	}
	if d.SuperchainConfigGuardian == (common.Address{}) {
		return fmt.Errorf("%w: SuperchainConfigGuardian cannot be address(0)", ErrInvalidDeployConfig)
	}
	if d.MaxSequencerDrift == 0 {
		return fmt.Errorf("%w: MaxSequencerDrift cannot be 0", ErrInvalidDeployConfig)
	}
	if d.SequencerWindowSize == 0 {
		return fmt.Errorf("%w: SequencerWindowSize cannot be 0", ErrInvalidDeployConfig)
	}
	if d.ChannelTimeout == 0 {
		return fmt.Errorf("%w: ChannelTimeout cannot be 0", ErrInvalidDeployConfig)
	}
	if d.P2PSequencerAddress == (common.Address{}) {
		return fmt.Errorf("%w: P2PSequencerAddress cannot be address(0)", ErrInvalidDeployConfig)
	}
	if d.BatchInboxAddress == (common.Address{}) {
		return fmt.Errorf("%w: BatchInboxAddress cannot be address(0)", ErrInvalidDeployConfig)
	}
	if d.BatchSenderAddress == (common.Address{}) {
		return fmt.Errorf("%w: BatchSenderAddress cannot be address(0)", ErrInvalidDeployConfig)
	}
	if d.L2OutputOracleSubmissionInterval == 0 {
		return fmt.Errorf("%w: L2OutputOracleSubmissionInterval cannot be 0", ErrInvalidDeployConfig)
	}
	if d.L2OutputOracleStartingTimestamp == 0 {
		log.Warn("L2OutputOracleStartingTimestamp is 0")
	}
	if d.L2OutputOracleProposer == (common.Address{}) {
		return fmt.Errorf("%w: L2OutputOracleProposer cannot be address(0)", ErrInvalidDeployConfig)
	}
	if d.L2OutputOracleChallenger == (common.Address{}) {
		return fmt.Errorf("%w: L2OutputOracleChallenger cannot be address(0)", ErrInvalidDeployConfig)
	}
	if d.FinalSystemOwner == (common.Address{}) {
		return fmt.Errorf("%w: FinalSystemOwner cannot be address(0)", ErrInvalidDeployConfig)
	}
	if d.ProxyAdminOwner == (common.Address{}) {
		return fmt.Errorf("%w: ProxyAdminOwner cannot be address(0)", ErrInvalidDeployConfig)
	}
	if d.BaseFeeVaultRecipient == (common.Address{}) {
		return fmt.Errorf("%w: BaseFeeVaultRecipient cannot be address(0)", ErrInvalidDeployConfig)
	}
	if d.L1FeeVaultRecipient == (common.Address{}) {
		return fmt.Errorf("%w: L1FeeVaultRecipient cannot be address(0)", ErrInvalidDeployConfig)
	}
	if d.SequencerFeeVaultRecipient == (common.Address{}) {
		return fmt.Errorf("%w: SequencerFeeVaultRecipient cannot be address(0)", ErrInvalidDeployConfig)
	}
	if !d.BaseFeeVaultWithdrawalNetwork.Valid() {
		return fmt.Errorf("%w: BaseFeeVaultWithdrawalNetwork can only be 0 (L1) or 1 (L2)", ErrInvalidDeployConfig)
	}
	if !d.L1FeeVaultWithdrawalNetwork.Valid() {
		return fmt.Errorf("%w: L1FeeVaultWithdrawalNetwork can only be 0 (L1) or 1 (L2)", ErrInvalidDeployConfig)
	}
	if !d.SequencerFeeVaultWithdrawalNetwork.Valid() {
		return fmt.Errorf("%w: SequencerFeeVaultWithdrawalNetwork can only be 0 (L1) or 1 (L2)", ErrInvalidDeployConfig)
	}
	if d.GasPriceOracleBaseFeeScalar == 0 {
		log.Warn("GasPriceOracleBaseFeeScalar is 0")
	}
	if d.GasPriceOracleBlobBaseFeeScalar == 0 {
		log.Warn("GasPriceOracleBlobBaseFeeScalar is 0")
	}
	if d.EIP1559Denominator == 0 {
		return fmt.Errorf("%w: EIP1559Denominator cannot be 0", ErrInvalidDeployConfig)
	}
	if d.L2GenesisCanyonTimeOffset != nil && d.EIP1559DenominatorCanyon == 0 {
		return fmt.Errorf("%w: EIP1559DenominatorCanyon cannot be 0 if Canyon is activated", ErrInvalidDeployConfig)
	}
	if d.EIP1559Elasticity == 0 {
		return fmt.Errorf("%w: EIP1559Elasticity cannot be 0", ErrInvalidDeployConfig)
	}
	if d.L2GenesisBlockGasLimit == 0 {
		return fmt.Errorf("%w: L2 genesis block gas limit cannot be 0", ErrInvalidDeployConfig)
	}
	// When the initial resource config is made to be configurable by the DeployConfig, ensure
	// that this check is updated to use the values from the DeployConfig instead of the defaults.
	if uint64(d.L2GenesisBlockGasLimit) < uint64(MaxResourceLimit+SystemTxMaxGas) {
		return fmt.Errorf("%w: L2 genesis block gas limit is too small", ErrInvalidDeployConfig)
	}
	if d.L2GenesisBlockBaseFeePerGas == nil {
		return fmt.Errorf("%w: L2 genesis block base fee per gas cannot be nil", ErrInvalidDeployConfig)
	}
	if d.EnableGovernance {
		if d.GovernanceTokenName == "" {
			return fmt.Errorf("%w: GovernanceToken.name cannot be empty", ErrInvalidDeployConfig)
		}
		if d.GovernanceTokenSymbol == "" {
			return fmt.Errorf("%w: GovernanceToken.symbol cannot be empty", ErrInvalidDeployConfig)
		}
		if d.GovernanceTokenOwner == (common.Address{}) {
			return fmt.Errorf("%w: GovernanceToken owner cannot be address(0)", ErrInvalidDeployConfig)
		}
	}
	// L2 block time must always be smaller than L1 block time
	if d.L1BlockTime < d.L2BlockTime {
		return fmt.Errorf("L2 block time (%d) is larger than L1 block time (%d)", d.L2BlockTime, d.L1BlockTime)
	}
	if d.RequiredProtocolVersion == (params.ProtocolVersion{}) {
		log.Warn("RequiredProtocolVersion is empty")
	}
	if d.RecommendedProtocolVersion == (params.ProtocolVersion{}) {
		log.Warn("RecommendedProtocolVersion is empty")
	}
	if d.ProofMaturityDelaySeconds == 0 {
		log.Warn("ProofMaturityDelaySeconds is 0")
	}
	if d.DisputeGameFinalityDelaySeconds == 0 {
		log.Warn("DisputeGameFinalityDelaySeconds is 0")
	}
	if d.UsePlasma {
		if d.DAChallengeWindow == 0 {
			return fmt.Errorf("%w: DAChallengeWindow cannot be 0 when using plasma mode", ErrInvalidDeployConfig)
		}
		if d.DAResolveWindow == 0 {
			return fmt.Errorf("%w: DAResolveWindow cannot be 0 when using plasma mode", ErrInvalidDeployConfig)
		}
		if !(d.DACommitmentType == plasma.KeccakCommitmentString || d.DACommitmentType == plasma.GenericCommitmentString) {
			return fmt.Errorf("%w: DACommitmentType must be either KeccakCommtiment or GenericCommitment", ErrInvalidDeployConfig)
		}
	}
	if d.UseCustomGasToken {
		if d.CustomGasTokenAddress == (common.Address{}) {
			return fmt.Errorf("%w: CustomGasTokenAddress cannot be address(0)", ErrInvalidDeployConfig)
		}
		log.Info("Using custom gas token", "address", d.CustomGasTokenAddress)
	}
	// checkFork checks that fork A is before or at the same time as fork B
	checkFork := func(a, b *hexutil.Uint64, aName, bName string) error {
		if a == nil && b == nil {
			return nil
		}
		if a == nil && b != nil {
			return fmt.Errorf("fork %s set (to %d), but prior fork %s missing", bName, *b, aName)
		}
		if a != nil && b == nil {
			return nil
		}
		if *a > *b {
			return fmt.Errorf("fork %s set to %d, but prior fork %s has higher offset %d", bName, *b, aName, *a)
		}
		return nil
	}
	if err := checkFork(d.L2GenesisRegolithTimeOffset, d.L2GenesisCanyonTimeOffset, "regolith", "canyon"); err != nil {
		return err
	}
	if err := checkFork(d.L2GenesisCanyonTimeOffset, d.L2GenesisDeltaTimeOffset, "canyon", "delta"); err != nil {
		return err
	}
	if err := checkFork(d.L2GenesisDeltaTimeOffset, d.L2GenesisEcotoneTimeOffset, "delta", "ecotone"); err != nil {
		return err
	}
	if err := checkFork(d.L2GenesisEcotoneTimeOffset, d.L2GenesisFjordTimeOffset, "ecotone", "fjord"); err != nil {
		return err
	}
	return nil
}

// FeeScalar returns the raw serialized fee scalar. Uses pre-Ecotone if legacy config is present,
// otherwise uses the post-Ecotone scalar serialization.
func (d *DeployConfig) FeeScalar() [32]byte {
	if d.GasPriceOracleScalar != 0 {
		return common.BigToHash(big.NewInt(int64(d.GasPriceOracleScalar)))
	}
	return eth.EncodeScalar(eth.EcotoneScalars{
		BlobBaseFeeScalar: d.GasPriceOracleBlobBaseFeeScalar,
		BaseFeeScalar:     d.GasPriceOracleBaseFeeScalar,
	})
}

// CheckAddresses will return an error if the addresses are not set.
// These values are required to create the L2 genesis state and are present in the deploy config
// even though the deploy config is required to deploy the contracts on L1. This creates a
// circular dependency that should be resolved in the future.
func (d *DeployConfig) CheckAddresses() error {
	if d.L1StandardBridgeProxy == (common.Address{}) {
		return fmt.Errorf("%w: L1StandardBridgeProxy cannot be address(0)", ErrInvalidDeployConfig)
	}
	if d.L1CrossDomainMessengerProxy == (common.Address{}) {
		return fmt.Errorf("%w: L1CrossDomainMessengerProxy cannot be address(0)", ErrInvalidDeployConfig)
	}
	if d.L1ERC721BridgeProxy == (common.Address{}) {
		return fmt.Errorf("%w: L1ERC721BridgeProxy cannot be address(0)", ErrInvalidDeployConfig)
	}
	if d.SystemConfigProxy == (common.Address{}) {
		return fmt.Errorf("%w: SystemConfigProxy cannot be address(0)", ErrInvalidDeployConfig)
	}
	if d.OptimismPortalProxy == (common.Address{}) {
		return fmt.Errorf("%w: OptimismPortalProxy cannot be address(0)", ErrInvalidDeployConfig)
	}
	if d.UsePlasma && d.DACommitmentType == plasma.KeccakCommitmentString && d.DAChallengeProxy == (common.Address{}) {
		return fmt.Errorf("%w: DAChallengeContract cannot be address(0) when using plasma mode", ErrInvalidDeployConfig)
	} else if d.UsePlasma && d.DACommitmentType == plasma.GenericCommitmentString && d.DAChallengeProxy != (common.Address{}) {
		return fmt.Errorf("%w: DAChallengeContract must be address(0) when using generic commitments in plasma mode", ErrInvalidDeployConfig)
	}
	return nil
}

// SetDeployments will merge a Deployments into a DeployConfig.
func (d *DeployConfig) SetDeployments(deployments *L1Deployments) {
	d.L1StandardBridgeProxy = deployments.L1StandardBridgeProxy
	d.L1CrossDomainMessengerProxy = deployments.L1CrossDomainMessengerProxy
	d.L1ERC721BridgeProxy = deployments.L1ERC721BridgeProxy
	d.SystemConfigProxy = deployments.SystemConfigProxy
	d.OptimismPortalProxy = deployments.OptimismPortalProxy
<<<<<<< HEAD
	d.NativeTokenAddress = deployments.L2NativeToken
	d.L1UsdcBridgeProxy = deployments.L1UsdcBridgeProxy
=======
	d.DAChallengeProxy = deployments.DataAvailabilityChallengeProxy
>>>>>>> f8143c8c
}

func (d *DeployConfig) GovernanceEnabled() bool {
	return d.EnableGovernance
}

func (d *DeployConfig) RegolithTime(genesisTime uint64) *uint64 {
	if d.L2GenesisRegolithTimeOffset == nil {
		return nil
	}
	v := uint64(0)
	if offset := *d.L2GenesisRegolithTimeOffset; offset > 0 {
		v = genesisTime + uint64(offset)
	}
	return &v
}

func (d *DeployConfig) CanyonTime(genesisTime uint64) *uint64 {
	if d.L2GenesisCanyonTimeOffset == nil {
		return nil
	}
	v := uint64(0)
	if offset := *d.L2GenesisCanyonTimeOffset; offset > 0 {
		v = genesisTime + uint64(offset)
	}
	return &v
}

func (d *DeployConfig) DeltaTime(genesisTime uint64) *uint64 {
	if d.L2GenesisDeltaTimeOffset == nil {
		return nil
	}
	v := uint64(0)
	if offset := *d.L2GenesisDeltaTimeOffset; offset > 0 {
		v = genesisTime + uint64(offset)
	}
	return &v
}

func (d *DeployConfig) EcotoneTime(genesisTime uint64) *uint64 {
	if d.L2GenesisEcotoneTimeOffset == nil {
		return nil
	}
	v := uint64(0)
	if offset := *d.L2GenesisEcotoneTimeOffset; offset > 0 {
		v = genesisTime + uint64(offset)
	}
	return &v
}

func (d *DeployConfig) FjordTime(genesisTime uint64) *uint64 {
	if d.L2GenesisFjordTimeOffset == nil {
		return nil
	}
	v := uint64(0)
	if offset := *d.L2GenesisFjordTimeOffset; offset > 0 {
		v = genesisTime + uint64(offset)
	}
	return &v
}

func (d *DeployConfig) InteropTime(genesisTime uint64) *uint64 {
	if d.L2GenesisInteropTimeOffset == nil {
		return nil
	}
	v := uint64(0)
	if offset := *d.L2GenesisInteropTimeOffset; offset > 0 {
		v = genesisTime + uint64(offset)
	}
	return &v
}

// RollupConfig converts a DeployConfig to a rollup.Config. If Ecotone is active at genesis, the
// Overhead value is considered a noop.
func (d *DeployConfig) RollupConfig(l1StartBlock *types.Block, l2GenesisBlockHash common.Hash, l2GenesisBlockNumber uint64) (*rollup.Config, error) {
	if d.OptimismPortalProxy == (common.Address{}) {
		return nil, errors.New("OptimismPortalProxy cannot be address(0)")
	}
	if d.SystemConfigProxy == (common.Address{}) {
		return nil, errors.New("SystemConfigProxy cannot be address(0)")
	}
	var plasma *rollup.PlasmaConfig
	if d.UsePlasma {
		plasma = &rollup.PlasmaConfig{
			CommitmentType:     d.DACommitmentType,
			DAChallengeAddress: d.DAChallengeProxy,
			DAChallengeWindow:  d.DAChallengeWindow,
			DAResolveWindow:    d.DAResolveWindow,
		}
	}

	return &rollup.Config{
		Genesis: rollup.Genesis{
			L1: eth.BlockID{
				Hash:   l1StartBlock.Hash(),
				Number: l1StartBlock.NumberU64(),
			},
			L2: eth.BlockID{
				Hash:   l2GenesisBlockHash,
				Number: l2GenesisBlockNumber,
			},
			L2Time: l1StartBlock.Time(),
			SystemConfig: eth.SystemConfig{
				BatcherAddr: d.BatchSenderAddress,
				Overhead:    eth.Bytes32(common.BigToHash(new(big.Int).SetUint64(d.GasPriceOracleOverhead))),
				Scalar:      eth.Bytes32(d.FeeScalar()),
				GasLimit:    uint64(d.L2GenesisBlockGasLimit),
			},
		},
		BlockTime:              d.L2BlockTime,
		MaxSequencerDrift:      d.MaxSequencerDrift,
		SeqWindowSize:          d.SequencerWindowSize,
		ChannelTimeout:         d.ChannelTimeout,
		L1ChainID:              new(big.Int).SetUint64(d.L1ChainID),
		L2ChainID:              new(big.Int).SetUint64(d.L2ChainID),
		BatchInboxAddress:      d.BatchInboxAddress,
		DepositContractAddress: d.OptimismPortalProxy,
		L1SystemConfigAddress:  d.SystemConfigProxy,
		RegolithTime:           d.RegolithTime(l1StartBlock.Time()),
		CanyonTime:             d.CanyonTime(l1StartBlock.Time()),
		DeltaTime:              d.DeltaTime(l1StartBlock.Time()),
		EcotoneTime:            d.EcotoneTime(l1StartBlock.Time()),
		FjordTime:              d.FjordTime(l1StartBlock.Time()),
		InteropTime:            d.InteropTime(l1StartBlock.Time()),
		PlasmaConfig:           plasma,
	}, nil
}

// NewDeployConfig reads a config file given a path on the filesystem.
func NewDeployConfig(path string) (*DeployConfig, error) {
	file, err := os.ReadFile(path)
	if err != nil {
		return nil, fmt.Errorf("deploy config at %s not found: %w", path, err)
	}

	dec := json.NewDecoder(bytes.NewReader(file))
	dec.DisallowUnknownFields()

	var config DeployConfig
	if err := dec.Decode(&config); err != nil {
		return nil, fmt.Errorf("cannot unmarshal deploy config: %w", err)
	}

	return &config, nil
}

// NewDeployConfigWithNetwork takes a path to a deploy config directory
// and the network name. The config file in the deploy config directory
// must match the network name and be a JSON file.
func NewDeployConfigWithNetwork(network, path string) (*DeployConfig, error) {
	deployConfig := filepath.Join(path, network+".json")
	return NewDeployConfig(deployConfig)
}

// L1Deployments represents a set of L1 contracts that are deployed.
type L1Deployments struct {
	AddressManager                    common.Address `json:"AddressManager"`
	BlockOracle                       common.Address `json:"BlockOracle"`
	DisputeGameFactory                common.Address `json:"DisputeGameFactory"`
	DisputeGameFactoryProxy           common.Address `json:"DisputeGameFactoryProxy"`
	L1CrossDomainMessenger            common.Address `json:"L1CrossDomainMessenger"`
	L1CrossDomainMessengerProxy       common.Address `json:"L1CrossDomainMessengerProxy"`
	L1ERC721Bridge                    common.Address `json:"L1ERC721Bridge"`
	L1ERC721BridgeProxy               common.Address `json:"L1ERC721BridgeProxy"`
	L1StandardBridge                  common.Address `json:"L1StandardBridge"`
	L1StandardBridgeProxy             common.Address `json:"L1StandardBridgeProxy"`
	L2OutputOracle                    common.Address `json:"L2OutputOracle"`
	L2OutputOracleProxy               common.Address `json:"L2OutputOracleProxy"`
	OptimismMintableERC20Factory      common.Address `json:"OptimismMintableERC20Factory"`
	OptimismMintableERC20FactoryProxy common.Address `json:"OptimismMintableERC20FactoryProxy"`
	OptimismPortal                    common.Address `json:"OptimismPortal"`
	OptimismPortalProxy               common.Address `json:"OptimismPortalProxy"`
	ProxyAdmin                        common.Address `json:"ProxyAdmin"`
	SystemConfig                      common.Address `json:"SystemConfig"`
	SystemConfigProxy                 common.Address `json:"SystemConfigProxy"`
	ProtocolVersions                  common.Address `json:"ProtocolVersions"`
	ProtocolVersionsProxy             common.Address `json:"ProtocolVersionsProxy"`
<<<<<<< HEAD
	L2NativeToken                     common.Address `json:"L2NativeToken"`
	L1UsdcBridge                      common.Address `json:"L1UsdcBridge"`
	L1UsdcBridgeProxy                 common.Address `json:"L1UsdcBridgeProxy"`
=======
	DataAvailabilityChallenge         common.Address `json:"DataAvailabilityChallenge"`
	DataAvailabilityChallengeProxy    common.Address `json:"DataAvailabilityChallengeProxy"`
>>>>>>> f8143c8c
}

// GetName will return the name of the contract given an address.
func (d *L1Deployments) GetName(addr common.Address) string {
	val := reflect.ValueOf(d)
	if val.Kind() == reflect.Ptr {
		val = val.Elem()
	}
	for i := 0; i < val.NumField(); i++ {
		if addr == val.Field(i).Interface().(common.Address) {
			return val.Type().Field(i).Name
		}
	}
	return ""
}

// Check will ensure that the L1Deployments are sane
func (d *L1Deployments) Check(deployConfig *DeployConfig) error {
	val := reflect.ValueOf(d)
	if val.Kind() == reflect.Ptr {
		val = val.Elem()
	}
	for i := 0; i < val.NumField(); i++ {
		name := val.Type().Field(i).Name
		// Skip the non production ready contracts
		if name == "DisputeGameFactory" ||
			name == "DisputeGameFactoryProxy" ||
			name == "BlockOracle" {
			continue
		}
		if !deployConfig.UsePlasma &&
			(name == "DataAvailabilityChallenge" ||
				name == "DataAvailabilityChallengeProxy") {
			continue
		}
		if val.Field(i).Interface().(common.Address) == (common.Address{}) {
			return fmt.Errorf("%s is not set", name)
		}
	}
	return nil
}

// ForEach will iterate over each contract in the L1Deployments
func (d *L1Deployments) ForEach(cb func(name string, addr common.Address)) {
	val := reflect.ValueOf(d)
	if val.Kind() == reflect.Ptr {
		val = val.Elem()
	}
	for i := 0; i < val.NumField(); i++ {
		name := val.Type().Field(i).Name
		cb(name, val.Field(i).Interface().(common.Address))
	}
}

// Copy will copy the L1Deployments struct
func (d *L1Deployments) Copy() *L1Deployments {
	cpy := L1Deployments{}
	data, err := json.Marshal(d)
	if err != nil {
		panic(err)
	}
	if err := json.Unmarshal(data, &cpy); err != nil {
		panic(err)
	}
	return &cpy
}

// NewL1Deployments will create a new L1Deployments from a JSON file on disk
// at the given path.
func NewL1Deployments(path string) (*L1Deployments, error) {
	file, err := os.ReadFile(path)
	if err != nil {
		return nil, fmt.Errorf("L1 deployments at %s not found: %w", path, err)
	}

	var deployments L1Deployments
	if err := json.Unmarshal(file, &deployments); err != nil {
		return nil, fmt.Errorf("cannot unmarshal L1 deployments: %w", err)
	}

	return &deployments, nil
}

type ForgeAllocs struct {
	Accounts types.GenesisAlloc
}

func (d *ForgeAllocs) Copy() *ForgeAllocs {
	out := make(types.GenesisAlloc, len(d.Accounts))
	maps.Copy(out, d.Accounts)
	return &ForgeAllocs{Accounts: out}
}

<<<<<<< HEAD
// NewL2ImmutableConfig will create an ImmutableConfig given an instance of a
// DeployConfig and a block.
func NewL2ImmutableConfig(config *DeployConfig, block *types.Block) (*immutables.PredeploysImmutableConfig, error) {
	if config.L1StandardBridgeProxy == (common.Address{}) {
		return nil, fmt.Errorf("L1StandardBridgeProxy cannot be address(0): %w", ErrInvalidImmutablesConfig)
	}
	if config.L1CrossDomainMessengerProxy == (common.Address{}) {
		return nil, fmt.Errorf("L1CrossDomainMessengerProxy cannot be address(0): %w", ErrInvalidImmutablesConfig)
	}
	if config.L1ERC721BridgeProxy == (common.Address{}) {
		return nil, fmt.Errorf("L1ERC721BridgeProxy cannot be address(0): %w", ErrInvalidImmutablesConfig)
	}
	if config.SequencerFeeVaultRecipient == (common.Address{}) {
		return nil, fmt.Errorf("SequencerFeeVaultRecipient cannot be address(0): %w", ErrInvalidImmutablesConfig)
	}
	if config.BaseFeeVaultRecipient == (common.Address{}) {
		return nil, fmt.Errorf("BaseFeeVaultRecipient cannot be address(0): %w", ErrInvalidImmutablesConfig)
	}
	if config.L1FeeVaultRecipient == (common.Address{}) {
		return nil, fmt.Errorf("L1FeeVaultRecipient cannot be address(0): %w", ErrInvalidImmutablesConfig)
	}

	cfg := immutables.PredeploysImmutableConfig{
		LegacyERC20NativeToken: struct {
			RemoteToken common.Address
			Bridge      common.Address
			Decimals    uint8
		}{
			RemoteToken: config.NativeTokenAddress,
			Bridge:      predeploys.L2StandardBridgeAddr,
			Decimals:    18,
		},
		L2ToL1MessagePasser:    struct{}{},
		DeployerWhitelist:      struct{}{},
		WNativeToken:           struct{}{},
		L2CrossDomainMessenger: struct{}{},
		L2StandardBridge:       struct{}{},
		SequencerFeeVault: struct {
			Recipient           common.Address
			MinWithdrawalAmount *big.Int
			WithdrawalNetwork   uint8
		}{
			Recipient:           config.SequencerFeeVaultRecipient,
			MinWithdrawalAmount: (*big.Int)(config.SequencerFeeVaultMinimumWithdrawalAmount),
			WithdrawalNetwork:   config.SequencerFeeVaultWithdrawalNetwork.ToUint8(),
		},
		L1BlockNumber:       struct{}{},
		GasPriceOracle:      struct{}{},
		L1Block:             struct{}{},
		GovernanceToken:     struct{}{},
		LegacyMessagePasser: struct{}{},
		L2ERC721Bridge:      struct{}{},
		OptimismMintableERC721Factory: struct {
			Bridge        common.Address
			RemoteChainId *big.Int
		}{
			Bridge:        predeploys.L2ERC721BridgeAddr,
			RemoteChainId: new(big.Int).SetUint64(config.L1ChainID),
		},
		OptimismMintableERC20Factory: struct{}{},
		ProxyAdmin:                   struct{}{},
		BaseFeeVault: struct {
			Recipient           common.Address
			MinWithdrawalAmount *big.Int
			WithdrawalNetwork   uint8
		}{
			Recipient:           config.BaseFeeVaultRecipient,
			MinWithdrawalAmount: (*big.Int)(config.BaseFeeVaultMinimumWithdrawalAmount),
			WithdrawalNetwork:   config.BaseFeeVaultWithdrawalNetwork.ToUint8(),
		},
		L1FeeVault: struct {
			Recipient           common.Address
			MinWithdrawalAmount *big.Int
			WithdrawalNetwork   uint8
		}{
			Recipient:           config.L1FeeVaultRecipient,
			MinWithdrawalAmount: (*big.Int)(config.L1FeeVaultMinimumWithdrawalAmount),
			WithdrawalNetwork:   config.L1FeeVaultWithdrawalNetwork.ToUint8(),
		},
		SchemaRegistry: struct{}{},
		EAS: struct {
			Name string
		}{
			Name: "EAS",
		},
		Create2Deployer: struct{}{},
		ETH: struct {
			RemoteToken common.Address
			Bridge      common.Address
			Decimals    uint8
		}{
			RemoteToken: common.Address{},
			Bridge:      predeploys.L2StandardBridgeAddr,
			Decimals:    18,
		},
		L2UsdcBridge:     struct{}{},
		SignatureChecker: struct{}{},
		MasterMinter: struct {
			MinterManager common.Address
		}{
			MinterManager: predeploys.FiatTokenV2_2Addr,
		},
		FiatTokenV2_2: struct{}{},
		QuoterV2: struct {
			Factory common.Address
			WETH9   common.Address
		}{
			Factory: predeploys.UniswapV3FactoryAddr,
			WETH9:   predeploys.WNativeTokenAddr,
		},
		SwapRouter02: struct {
			FactoryV2       common.Address
			FactoryV3       common.Address
			PositionManager common.Address
			WETH9           common.Address
		}{
			FactoryV2:       config.FactoryV2addr,
			FactoryV3:       predeploys.UniswapV3FactoryAddr,
			PositionManager: predeploys.NonfungiblePositionManagerAddr,
			WETH9:           predeploys.WNativeTokenAddr,
		},
		UniswapV3Factory: struct{}{},
		NFTDescriptor:    struct{}{},
		NonfungiblePositionManager: struct {
			Factory          common.Address
			WETH9            common.Address
			TokenDescriptor_ common.Address
		}{
			Factory:          predeploys.UniswapV3FactoryAddr,
			WETH9:            predeploys.WNativeTokenAddr,
			TokenDescriptor_: predeploys.NonfungibleTokenPositionDescriptorAddr,
		},
		NonfungibleTokenPositionDescriptor: struct {
			WETH9                    common.Address
			NativeCurrencyLabelBytes [32]byte
		}{
			WETH9:                    predeploys.WNativeTokenAddr,
			NativeCurrencyLabelBytes: config.NativeCurrencyLabelBytes,
		},
		TickLens:                  struct{}{},
		UniswapInterfaceMulticall: struct{}{},
		UniversalRouter: struct {
			Permit2                     common.Address
			Weth9                       common.Address
			SeaportV15                  common.Address
			SeaportV14                  common.Address
			OpenseaConduit              common.Address
			NftxZap                     common.Address
			X2y2                        common.Address
			Foundation                  common.Address
			Sudoswap                    common.Address
			ElementMarket               common.Address
			Nft20Zap                    common.Address
			Cryptopunks                 common.Address
			LooksRareV2                 common.Address
			RouterRewardsDistributor    common.Address
			LooksRareRewardsDistributor common.Address
			LooksRareToken              common.Address
			V2Factory                   common.Address
			V3Factory                   common.Address
			PairInitCodeHash            [32]byte
			PoolInitCodeHash            [32]byte
		}{
			Permit2:                     predeploys.Permit2Addr,
			Weth9:                       predeploys.WNativeTokenAddr,
			SeaportV15:                  predeploys.UnsupportedProtocolAddr,
			SeaportV14:                  predeploys.UnsupportedProtocolAddr,
			OpenseaConduit:              predeploys.UnsupportedProtocolAddr,
			NftxZap:                     predeploys.UnsupportedProtocolAddr,
			X2y2:                        predeploys.UnsupportedProtocolAddr,
			Foundation:                  predeploys.UnsupportedProtocolAddr,
			Sudoswap:                    predeploys.UnsupportedProtocolAddr,
			ElementMarket:               predeploys.UnsupportedProtocolAddr,
			Nft20Zap:                    predeploys.UnsupportedProtocolAddr,
			Cryptopunks:                 predeploys.UnsupportedProtocolAddr,
			LooksRareV2:                 predeploys.UnsupportedProtocolAddr,
			RouterRewardsDistributor:    predeploys.UnsupportedProtocolAddr,
			LooksRareRewardsDistributor: predeploys.UnsupportedProtocolAddr,
			LooksRareToken:              predeploys.UnsupportedProtocolAddr,
			V2Factory:                   config.FactoryV2addr,
			V3Factory:                   predeploys.UniswapV3FactoryAddr,
			PairInitCodeHash:            config.UniversalRouterPairInitCodeHash,
			PoolInitCodeHash:            config.UniversalRouterPoolInitCodeHash,
		},
		UnsupportedProtocol: struct{}{},
=======
func (d *ForgeAllocs) UnmarshalJSON(b []byte) error {
	// forge, since integrating Alloy, likes to hex-encode everything.
	type forgeAllocAccount struct {
		Balance hexutil.U256                `json:"balance"`
		Nonce   hexutil.Uint64              `json:"nonce"`
		Code    hexutil.Bytes               `json:"code,omitempty"`
		Storage map[common.Hash]common.Hash `json:"storage,omitempty"`
>>>>>>> f8143c8c
	}
	var allocs map[common.Address]forgeAllocAccount
	if err := json.Unmarshal(b, &allocs); err != nil {
		return err
	}
<<<<<<< HEAD
	return &cfg, nil
}

// NewL2StorageConfig will create a StorageConfig given an instance of a DeployConfig and genesis block.
func NewL2StorageConfig(config *DeployConfig, block *types.Block) (state.StorageConfig, error) {
	storage := make(state.StorageConfig)

	if block.Number() == nil {
		return storage, errors.New("block number not set")
	}
	if block.BaseFee() == nil {
		return storage, errors.New("block base fee not set")
	}

	storage["L2ToL1MessagePasser"] = state.StorageValues{
		"msgNonce": 0,
	}
	storage["L2CrossDomainMessenger"] = state.StorageValues{
		"_initialized":     1,
		"_initializing":    false,
		"xDomainMsgSender": "0x000000000000000000000000000000000000dEaD",
		"msgNonce":         0,
		"otherMessenger":   config.L1CrossDomainMessengerProxy,
	}
	storage["L2StandardBridge"] = state.StorageValues{
		"_initialized":  1,
		"_initializing": false,
		"otherBridge":   config.L1StandardBridgeProxy,
		"messenger":     predeploys.L2CrossDomainMessengerAddr,
	}
	storage["L2ERC721Bridge"] = state.StorageValues{
		"_initialized":  1,
		"_initializing": false,
		"otherBridge":   config.L1ERC721BridgeProxy,
		"messenger":     predeploys.L2CrossDomainMessengerAddr,
	}
	storage["OptimismMintableERC20Factory"] = state.StorageValues{
		"_initialized":  1,
		"_initializing": false,
		"bridge":        predeploys.L2StandardBridgeAddr,
	}
	storage["L1Block"] = state.StorageValues{
		"number":         block.Number(),
		"timestamp":      block.Time(),
		"basefee":        block.BaseFee(),
		"hash":           block.Hash(),
		"sequenceNumber": 0,
		"batcherHash":    eth.AddressAsLeftPaddedHash(config.BatchSenderAddress),
		"l1FeeOverhead":  config.GasPriceOracleOverhead,
		"l1FeeScalar":    config.GasPriceOracleScalar,
	}
	storage["LegacyERC20NativeToken"] = state.StorageValues{
		"_name":   config.NativeTokenName,
		"_symbol": config.NativeTokenSymbol,
	}
	storage["WNativeToken"] = state.StorageValues{
		"name":     "Wrapped " + config.NativeTokenName,
		"symbol":   "W" + config.NativeTokenSymbol,
		"decimals": 18,
	}
	if config.EnableGovernance {
		storage["GovernanceToken"] = state.StorageValues{
			"_name":   config.GovernanceTokenName,
			"_symbol": config.GovernanceTokenSymbol,
			"_owner":  config.GovernanceTokenOwner,
		}
	}
	storage["ProxyAdmin"] = state.StorageValues{
		"_owner": config.ProxyAdminOwner,
	}
	storage["ETH"] = state.StorageValues{
		"_name":   "Ether",
		"_symbol": "ETH",
	}
	storage["L2UsdcBridge"] = state.StorageValues{
		"messenger":          predeploys.L2CrossDomainMessengerAddr,
		"otherBridge":        config.L1UsdcBridgeProxy,
		"l1Usdc":             config.L1UsdcAddr,
		"l2Usdc":             predeploys.FiatTokenV2_2Addr,
		"l2UsdcMasterMinter": predeploys.MasterMinterAddr,
	}
	storage["MasterMinter"] = state.StorageValues{
		"_owner": config.MasterMinterOwner,
		"controllers": map[any]any{
			predeploys.L2UsdcBridgeAddr: predeploys.L2UsdcBridgeAddr,
		},
		"minterManager": predeploys.FiatTokenV2_2Addr,
	}
	storage["FiatTokenV2_2"] = state.StorageValues{
		"_owner":              config.FiatTokenOwner,
		"pauser":              config.NewPauser,
		"blacklister":         config.NewBlacklister,
		"name":                config.UsdcTokenName,
		"symbol":              "USDC.e",
		"decimals":            6,
		"currency":            "USD",
		"masterMinter":        predeploys.MasterMinterAddr,
		"initialized":         true,
		"_initializedVersion": 3,
	}
	storage["UniswapV3Factory"] = state.StorageValues{
		"owner": config.UniswapV3FactoryOwner,
		"feeAmountTickSpacing": map[any]any{
			config.UniswapV3FactoryFee500:   config.UniswapV3FactoryTickSpacing10,
			config.UniswapV3FactoryFee3000:  config.UniswapV3FactoryTickSpacing60,
			config.UniswapV3FactoryFee10000: config.UniswapV3FactoryTickSpacing200,
			config.UniswapV3FactoryFee100:   config.UniswapV3FactoryTickSpacing1,
		},
	}
	return storage, nil
=======
	d.Accounts = make(types.GenesisAlloc, len(allocs))
	for addr, acc := range allocs {
		acc := acc
		d.Accounts[addr] = types.Account{
			Code:       acc.Code,
			Storage:    acc.Storage,
			Balance:    (*uint256.Int)(&acc.Balance).ToBig(),
			Nonce:      (uint64)(acc.Nonce),
			PrivateKey: nil,
		}
	}
	return nil
>>>>>>> f8143c8c
}

type MarshalableRPCBlockNumberOrHash rpc.BlockNumberOrHash

func (m *MarshalableRPCBlockNumberOrHash) MarshalJSON() ([]byte, error) {
	r := rpc.BlockNumberOrHash(*m)
	if hash, ok := r.Hash(); ok {
		return json.Marshal(hash)
	}
	if num, ok := r.Number(); ok {
		// never errors
		text, _ := num.MarshalText()
		return json.Marshal(string(text))
	}
	return json.Marshal(nil)
}

func (m *MarshalableRPCBlockNumberOrHash) UnmarshalJSON(b []byte) error {
	var r rpc.BlockNumberOrHash
	if err := json.Unmarshal(b, &r); err != nil {
		return err
	}

	asMarshalable := MarshalableRPCBlockNumberOrHash(r)
	*m = asMarshalable
	return nil
}

// Number wraps the rpc.BlockNumberOrHash Number method.
func (m *MarshalableRPCBlockNumberOrHash) Number() (rpc.BlockNumber, bool) {
	return (*rpc.BlockNumberOrHash)(m).Number()
}

// Hash wraps the rpc.BlockNumberOrHash Hash method.
func (m *MarshalableRPCBlockNumberOrHash) Hash() (common.Hash, bool) {
	return (*rpc.BlockNumberOrHash)(m).Hash()
}

// String wraps the rpc.BlockNumberOrHash String method.
func (m *MarshalableRPCBlockNumberOrHash) String() string {
	return (*rpc.BlockNumberOrHash)(m).String()
}<|MERGE_RESOLUTION|>--- conflicted
+++ resolved
@@ -20,17 +20,12 @@
 	"github.com/ethereum/go-ethereum/params"
 	"github.com/ethereum/go-ethereum/rpc"
 
-<<<<<<< HEAD
-	"github.com/tokamak-network/tokamak-thanos/op-bindings/predeploys"
 	"github.com/tokamak-network/tokamak-thanos/op-chain-ops/immutables"
 	"github.com/tokamak-network/tokamak-thanos/op-chain-ops/state"
 	"github.com/tokamak-network/tokamak-thanos/op-node/rollup"
+	plasma "github.com/tokamak-network/tokamak-thanos/op-plasma"
 	"github.com/tokamak-network/tokamak-thanos/op-service/eth"
-=======
-	"github.com/ethereum-optimism/optimism/op-node/rollup"
-	plasma "github.com/ethereum-optimism/optimism/op-plasma"
-	"github.com/ethereum-optimism/optimism/op-service/eth"
->>>>>>> f8143c8c
+	"github.com/tokamak-network/tokamak-thanos/op-service/predeploys"
 )
 
 var (
@@ -308,7 +303,6 @@
 
 	// When Cancun activates. Relative to L1 genesis.
 	L1CancunTimeOffset *hexutil.Uint64 `json:"l1CancunTimeOffset,omitempty"`
-<<<<<<< HEAD
 	// L1UsdcAddr - standard USDC address
 	L1UsdcAddr common.Address `json:"l1UsdcAddr"`
 	// UsdcTokenName - ERC20 name of the token e.g. "Bridged USDC (Own Company Name)"
@@ -356,11 +350,9 @@
 	UniversalRouterPoolInitCodeHash common.Hash `json:"poolInitCodeHash"`
 	// UniversalRouterRewardsDistributor is the address handling rewards distribution in the UniversalRouter.
 	UniversalRouterRewardsDistributor common.Address `json:"universalRouterRewardsDistributor"`
-=======
 
 	// UseInterop is a flag that indicates if the system is using interop
 	UseInterop bool `json:"useInterop,omitempty"`
->>>>>>> f8143c8c
 }
 
 // Copy will deeply copy the DeployConfig. This does a JSON roundtrip to copy
@@ -603,12 +595,9 @@
 	d.L1ERC721BridgeProxy = deployments.L1ERC721BridgeProxy
 	d.SystemConfigProxy = deployments.SystemConfigProxy
 	d.OptimismPortalProxy = deployments.OptimismPortalProxy
-<<<<<<< HEAD
 	d.NativeTokenAddress = deployments.L2NativeToken
 	d.L1UsdcBridgeProxy = deployments.L1UsdcBridgeProxy
-=======
 	d.DAChallengeProxy = deployments.DataAvailabilityChallengeProxy
->>>>>>> f8143c8c
 }
 
 func (d *DeployConfig) GovernanceEnabled() bool {
@@ -786,14 +775,11 @@
 	SystemConfigProxy                 common.Address `json:"SystemConfigProxy"`
 	ProtocolVersions                  common.Address `json:"ProtocolVersions"`
 	ProtocolVersionsProxy             common.Address `json:"ProtocolVersionsProxy"`
-<<<<<<< HEAD
 	L2NativeToken                     common.Address `json:"L2NativeToken"`
 	L1UsdcBridge                      common.Address `json:"L1UsdcBridge"`
 	L1UsdcBridgeProxy                 common.Address `json:"L1UsdcBridgeProxy"`
-=======
 	DataAvailabilityChallenge         common.Address `json:"DataAvailabilityChallenge"`
 	DataAvailabilityChallengeProxy    common.Address `json:"DataAvailabilityChallengeProxy"`
->>>>>>> f8143c8c
 }
 
 // GetName will return the name of the contract given an address.
@@ -887,7 +873,32 @@
 	return &ForgeAllocs{Accounts: out}
 }
 
-<<<<<<< HEAD
+func (d *ForgeAllocs) UnmarshalJSON(b []byte) error {
+	// forge, since integrating Alloy, likes to hex-encode everything.
+	type forgeAllocAccount struct {
+		Balance hexutil.U256                `json:"balance"`
+		Nonce   hexutil.Uint64              `json:"nonce"`
+		Code    hexutil.Bytes               `json:"code,omitempty"`
+		Storage map[common.Hash]common.Hash `json:"storage,omitempty"`
+	}
+	var allocs map[common.Address]forgeAllocAccount
+	if err := json.Unmarshal(b, &allocs); err != nil {
+		return err
+	}
+	d.Accounts = make(types.GenesisAlloc, len(allocs))
+	for addr, acc := range allocs {
+		acc := acc
+		d.Accounts[addr] = types.Account{
+			Code:       acc.Code,
+			Storage:    acc.Storage,
+			Balance:    (*uint256.Int)(&acc.Balance).ToBig(),
+			Nonce:      (uint64)(acc.Nonce),
+			PrivateKey: nil,
+		}
+	}
+	return nil
+}
+
 // NewL2ImmutableConfig will create an ImmutableConfig given an instance of a
 // DeployConfig and a block.
 func NewL2ImmutableConfig(config *DeployConfig, block *types.Block) (*immutables.PredeploysImmutableConfig, error) {
@@ -1073,21 +1084,11 @@
 			PoolInitCodeHash:            config.UniversalRouterPoolInitCodeHash,
 		},
 		UnsupportedProtocol: struct{}{},
-=======
-func (d *ForgeAllocs) UnmarshalJSON(b []byte) error {
-	// forge, since integrating Alloy, likes to hex-encode everything.
-	type forgeAllocAccount struct {
-		Balance hexutil.U256                `json:"balance"`
-		Nonce   hexutil.Uint64              `json:"nonce"`
-		Code    hexutil.Bytes               `json:"code,omitempty"`
-		Storage map[common.Hash]common.Hash `json:"storage,omitempty"`
->>>>>>> f8143c8c
-	}
-	var allocs map[common.Address]forgeAllocAccount
-	if err := json.Unmarshal(b, &allocs); err != nil {
-		return err
-	}
-<<<<<<< HEAD
+	}
+
+	if err := cfg.Check(); err != nil {
+		return nil, err
+	}
 	return &cfg, nil
 }
 
@@ -1198,20 +1199,6 @@
 		},
 	}
 	return storage, nil
-=======
-	d.Accounts = make(types.GenesisAlloc, len(allocs))
-	for addr, acc := range allocs {
-		acc := acc
-		d.Accounts[addr] = types.Account{
-			Code:       acc.Code,
-			Storage:    acc.Storage,
-			Balance:    (*uint256.Int)(&acc.Balance).ToBig(),
-			Nonce:      (uint64)(acc.Nonce),
-			PrivateKey: nil,
-		}
-	}
-	return nil
->>>>>>> f8143c8c
 }
 
 type MarshalableRPCBlockNumberOrHash rpc.BlockNumberOrHash
