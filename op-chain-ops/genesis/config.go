package genesis

import (
	"bytes"
	"encoding/json"
	"errors"
	"fmt"
	"math/big"
	"os"
	"path/filepath"
	"reflect"

	"github.com/ethereum/go-ethereum/common"
	"github.com/ethereum/go-ethereum/common/hexutil"
	gstate "github.com/ethereum/go-ethereum/core/state"
	"github.com/ethereum/go-ethereum/core/types"
	"github.com/ethereum/go-ethereum/log"
	"github.com/ethereum/go-ethereum/params"
	"github.com/ethereum/go-ethereum/rpc"

	"github.com/ethereum-optimism/optimism/op-bindings/predeploys"
	"github.com/ethereum-optimism/optimism/op-chain-ops/immutables"
	"github.com/ethereum-optimism/optimism/op-chain-ops/state"
	"github.com/ethereum-optimism/optimism/op-node/rollup"
	"github.com/ethereum-optimism/optimism/op-service/eth"
)

var (
	ErrInvalidDeployConfig     = errors.New("invalid deploy config")
	ErrInvalidImmutablesConfig = errors.New("invalid immutables config")
)

// DeployConfig represents the deployment configuration for an OP Stack chain.
// It is used to deploy the L1 contracts as well as create the L2 genesis state.
type DeployConfig struct {
	// L1StartingBlockTag is used to fill in the storage of the L1Block info predeploy. The rollup
	// config script uses this to fill the L1 genesis info for the rollup. The Output oracle deploy
	// script may use it if the L2 starting timestamp is nil, assuming the L2 genesis is set up
	// with this.
	L1StartingBlockTag *MarshalableRPCBlockNumberOrHash `json:"l1StartingBlockTag"`
	// L1Token is the L1's address of the L2 chain's native token.
	NativeTokenName string `json:"nativeTokenName"`
	// L1Token is the L1's address of the L2 chain's native token.
	NativeTokenSymbol string `json:"nativeTokenSymbol"`
	// L1Token is the L1's address of the L2 chain's native token.
	NativeTokenAddress common.Address `json:"nativeTokenAddress"`
	// L1ChainID is the chain ID of the L1 chain.
	L1ChainID uint64 `json:"l1ChainID"`
	// L2ChainID is the chain ID of the L2 chain.
	L2ChainID uint64 `json:"l2ChainID"`
	// L2BlockTime is the number of seconds between each L2 block.
	L2BlockTime uint64 `json:"l2BlockTime"`
	// FinalizationPeriodSeconds represents the number of seconds before an output is considered
	// finalized. This impacts the amount of time that withdrawals take to finalize and is
	// generally set to 1 week.
	FinalizationPeriodSeconds uint64 `json:"finalizationPeriodSeconds"`
	// MaxSequencerDrift is the number of seconds after the L1 timestamp of the end of the
	// sequencing window that batches must be included, otherwise L2 blocks including
	// deposits are force included.
	MaxSequencerDrift uint64 `json:"maxSequencerDrift"`
	// SequencerWindowSize is the number of L1 blocks per sequencing window.
	SequencerWindowSize uint64 `json:"sequencerWindowSize"`
	// ChannelTimeout is the number of L1 blocks that a frame stays valid when included in L1.
	ChannelTimeout uint64 `json:"channelTimeout"`
	// P2PSequencerAddress is the address of the key the sequencer uses to sign blocks on the P2P layer.
	P2PSequencerAddress common.Address `json:"p2pSequencerAddress"`
	// BatchInboxAddress is the L1 account that batches are sent to.
	BatchInboxAddress common.Address `json:"batchInboxAddress"`
	// BatchSenderAddress represents the initial sequencer account that authorizes batches.
	// Transactions sent from this account to the batch inbox address are considered valid.
	BatchSenderAddress common.Address `json:"batchSenderAddress"`
	// L2OutputOracleSubmissionInterval is the number of L2 blocks between outputs that are submitted
	// to the L2OutputOracle contract located on L1.
	L2OutputOracleSubmissionInterval uint64 `json:"l2OutputOracleSubmissionInterval"`
	// L2OutputOracleStartingTimestamp is the starting timestamp for the L2OutputOracle.
	// MUST be the same as the timestamp of the L2OO start block.
	L2OutputOracleStartingTimestamp int `json:"l2OutputOracleStartingTimestamp"`
	// L2OutputOracleStartingBlockNumber is the starting block number for the L2OutputOracle.
	// Must be greater than or equal to the first Bedrock block. The first L2 output will correspond
	// to this value plus the submission interval.
	L2OutputOracleStartingBlockNumber uint64 `json:"l2OutputOracleStartingBlockNumber"`
	// L2OutputOracleProposer is the address of the account that proposes L2 outputs.
	L2OutputOracleProposer common.Address `json:"l2OutputOracleProposer"`
	// L2OutputOracleChallenger is the address of the account that challenges L2 outputs.
	L2OutputOracleChallenger common.Address `json:"l2OutputOracleChallenger"`

	// CliqueSignerAddress represents the signer address for the clique consensus engine.
	// It is used in the multi-process devnet to sign blocks.
	CliqueSignerAddress common.Address `json:"cliqueSignerAddress"`
	// L1UseClique represents whether or not to use the clique consensus engine.
	L1UseClique bool `json:"l1UseClique"`

	L1BlockTime                 uint64         `json:"l1BlockTime"`
	L1GenesisBlockTimestamp     hexutil.Uint64 `json:"l1GenesisBlockTimestamp"`
	L1GenesisBlockNonce         hexutil.Uint64 `json:"l1GenesisBlockNonce"`
	L1GenesisBlockGasLimit      hexutil.Uint64 `json:"l1GenesisBlockGasLimit"`
	L1GenesisBlockDifficulty    *hexutil.Big   `json:"l1GenesisBlockDifficulty"`
	L1GenesisBlockMixHash       common.Hash    `json:"l1GenesisBlockMixHash"`
	L1GenesisBlockCoinbase      common.Address `json:"l1GenesisBlockCoinbase"`
	L1GenesisBlockNumber        hexutil.Uint64 `json:"l1GenesisBlockNumber"`
	L1GenesisBlockGasUsed       hexutil.Uint64 `json:"l1GenesisBlockGasUsed"`
	L1GenesisBlockParentHash    common.Hash    `json:"l1GenesisBlockParentHash"`
	L1GenesisBlockBaseFeePerGas *hexutil.Big   `json:"l1GenesisBlockBaseFeePerGas"`

	L2GenesisBlockNonce         hexutil.Uint64 `json:"l2GenesisBlockNonce"`
	L2GenesisBlockGasLimit      hexutil.Uint64 `json:"l2GenesisBlockGasLimit"`
	L2GenesisBlockDifficulty    *hexutil.Big   `json:"l2GenesisBlockDifficulty"`
	L2GenesisBlockMixHash       common.Hash    `json:"l2GenesisBlockMixHash"`
	L2GenesisBlockNumber        hexutil.Uint64 `json:"l2GenesisBlockNumber"`
	L2GenesisBlockGasUsed       hexutil.Uint64 `json:"l2GenesisBlockGasUsed"`
	L2GenesisBlockParentHash    common.Hash    `json:"l2GenesisBlockParentHash"`
	L2GenesisBlockBaseFeePerGas *hexutil.Big   `json:"l2GenesisBlockBaseFeePerGas"`

	// L2GenesisRegolithTimeOffset is the number of seconds after genesis block that Regolith hard fork activates.
	// Set it to 0 to activate at genesis. Nil to disable Regolith.
	L2GenesisRegolithTimeOffset *hexutil.Uint64 `json:"l2GenesisRegolithTimeOffset,omitempty"`
	// L2GenesisCanyonTimeOffset is the number of seconds after genesis block that Canyon hard fork activates.
	// Set it to 0 to activate at genesis. Nil to disable Canyon.
	L2GenesisCanyonTimeOffset *hexutil.Uint64 `json:"l2GenesisCanyonTimeOffset,omitempty"`
	// L2GenesisDeltaTimeOffset is the number of seconds after genesis block that Delta hard fork activates.
	// Set it to 0 to activate at genesis. Nil to disable Delta.
	L2GenesisDeltaTimeOffset *hexutil.Uint64 `json:"l2GenesisDeltaTimeOffset,omitempty"`
	// L2GenesisEcotoneTimeOffset is the number of seconds after genesis block that Ecotone hard fork activates.
	// Set it to 0 to activate at genesis. Nil to disable Ecotone.
	L2GenesisEcotoneTimeOffset *hexutil.Uint64 `json:"l2GenesisEcotoneTimeOffset,omitempty"`
	// L2GenesisFjordTimeOffset is the number of seconds after genesis block that Fjord hard fork activates.
	// Set it to 0 to activate at genesis. Nil to disable Fjord.
	L2GenesisFjordTimeOffset *hexutil.Uint64 `json:"l2GenesisFjordTimeOffset,omitempty"`
	// L2GenesisInteropTimeOffset is the number of seconds after genesis block that the Interop hard fork activates.
	// Set it to 0 to activate at genesis. Nil to disable Interop.
	L2GenesisInteropTimeOffset *hexutil.Uint64 `json:"l2GenesisInteropTimeOffset,omitempty"`
	// L2GenesisBlockExtraData is configurable extradata. Will default to []byte("BEDROCK") if left unspecified.
	L2GenesisBlockExtraData []byte `json:"l2GenesisBlockExtraData"`
	// ProxyAdminOwner represents the owner of the ProxyAdmin predeploy on L2.
	ProxyAdminOwner common.Address `json:"proxyAdminOwner"`
	// FinalSystemOwner is the owner of the system on L1. Any L1 contract that is ownable has
	// this account set as its owner.
	FinalSystemOwner common.Address `json:"finalSystemOwner"`
	// SuperchainConfigGuardian represents the GUARDIAN account in the SuperchainConfig. Has the ability to pause withdrawals.
	SuperchainConfigGuardian common.Address `json:"superchainConfigGuardian"`
	// BaseFeeVaultRecipient represents the recipient of fees accumulated in the BaseFeeVault.
	// Can be an account on L1 or L2, depending on the BaseFeeVaultWithdrawalNetwork value.
	BaseFeeVaultRecipient common.Address `json:"baseFeeVaultRecipient"`
	// L1FeeVaultRecipient represents the recipient of fees accumulated in the L1FeeVault.
	// Can be an account on L1 or L2, depending on the L1FeeVaultWithdrawalNetwork value.
	L1FeeVaultRecipient common.Address `json:"l1FeeVaultRecipient"`
	// SequencerFeeVaultRecipient represents the recipient of fees accumulated in the SequencerFeeVault.
	// Can be an account on L1 or L2, depending on the SequencerFeeVaultWithdrawalNetwork value.
	SequencerFeeVaultRecipient common.Address `json:"sequencerFeeVaultRecipient"`
	// BaseFeeVaultMinimumWithdrawalAmount represents the minimum withdrawal amount for the BaseFeeVault.
	BaseFeeVaultMinimumWithdrawalAmount *hexutil.Big `json:"baseFeeVaultMinimumWithdrawalAmount"`
	// L1FeeVaultMinimumWithdrawalAmount represents the minimum withdrawal amount for the L1FeeVault.
	L1FeeVaultMinimumWithdrawalAmount *hexutil.Big `json:"l1FeeVaultMinimumWithdrawalAmount"`
	// SequencerFeeVaultMinimumWithdrawalAmount represents the minimum withdrawal amount for the SequencerFeeVault.
	SequencerFeeVaultMinimumWithdrawalAmount *hexutil.Big `json:"sequencerFeeVaultMinimumWithdrawalAmount"`
	// BaseFeeVaultWithdrawalNetwork represents the withdrawal network for the BaseFeeVault.
	BaseFeeVaultWithdrawalNetwork WithdrawalNetwork `json:"baseFeeVaultWithdrawalNetwork"`
	// L1FeeVaultWithdrawalNetwork represents the withdrawal network for the L1FeeVault.
	L1FeeVaultWithdrawalNetwork WithdrawalNetwork `json:"l1FeeVaultWithdrawalNetwork"`
	// SequencerFeeVaultWithdrawalNetwork represents the withdrawal network for the SequencerFeeVault.
	SequencerFeeVaultWithdrawalNetwork WithdrawalNetwork `json:"sequencerFeeVaultWithdrawalNetwork"`
	// L1StandardBridgeProxy represents the address of the L1StandardBridgeProxy on L1 and is used
	// as part of building the L2 genesis state.
	L1StandardBridgeProxy common.Address `json:"l1StandardBridgeProxy"`
	// L1CrossDomainMessengerProxy represents the address of the L1CrossDomainMessengerProxy on L1 and is used
	// as part of building the L2 genesis state.
	L1CrossDomainMessengerProxy common.Address `json:"l1CrossDomainMessengerProxy"`
	// L1ERC721BridgeProxy represents the address of the L1ERC721Bridge on L1 and is used
	// as part of building the L2 genesis state.
	L1ERC721BridgeProxy common.Address `json:"l1ERC721BridgeProxy"`
	// SystemConfigProxy represents the address of the SystemConfigProxy on L1 and is used
	// as part of the derivation pipeline.
	SystemConfigProxy common.Address `json:"systemConfigProxy"`
	// OptimismPortalProxy represents the address of the OptimismPortalProxy on L1 and is used
	// as part of the derivation pipeline.
	OptimismPortalProxy common.Address `json:"optimismPortalProxy"`
	// GasPriceOracleOverhead represents the initial value of the gas overhead in the GasPriceOracle predeploy.
	GasPriceOracleOverhead uint64 `json:"gasPriceOracleOverhead"`
	// GasPriceOracleScalar represents the initial value of the gas scalar in the GasPriceOracle predeploy.
	GasPriceOracleScalar uint64 `json:"gasPriceOracleScalar"`
	// EnableGovernance configures whether or not include governance token predeploy.
	EnableGovernance bool `json:"enableGovernance"`
	// GovernanceTokenSymbol represents the  ERC20 symbol of the GovernanceToken.
	GovernanceTokenSymbol string `json:"governanceTokenSymbol"`
	// GovernanceTokenName represents the ERC20 name of the GovernanceToken
	GovernanceTokenName string `json:"governanceTokenName"`
	// GovernanceTokenOwner represents the owner of the GovernanceToken. Has the ability
	// to mint and burn tokens.
	GovernanceTokenOwner common.Address `json:"governanceTokenOwner"`
	// DeploymentWaitConfirmations is the number of confirmations to wait during
	// deployment. This is DEPRECATED and should be removed in a future PR.
	DeploymentWaitConfirmations int `json:"deploymentWaitConfirmations"`
	// EIP1559Elasticity is the elasticity of the EIP1559 fee market.
	EIP1559Elasticity uint64 `json:"eip1559Elasticity"`
	// EIP1559Denominator is the denominator of EIP1559 base fee market.
	EIP1559Denominator uint64 `json:"eip1559Denominator"`
	// EIP1559DenominatorCanyon is the denominator of EIP1559 base fee market when Canyon is active.
	EIP1559DenominatorCanyon uint64 `json:"eip1559DenominatorCanyon"`
	// SystemConfigStartBlock represents the block at which the op-node should start syncing
	// from. It is an override to set this value on legacy networks where it is not set by
	// default. It can be removed once all networks have this value set in their storage.
	SystemConfigStartBlock uint64 `json:"systemConfigStartBlock"`
	// FaultGameAbsolutePrestate is the absolute prestate of Cannon. This is computed
	// by generating a proof from the 0th -> 1st instruction and grabbing the prestate from
	// the output JSON. All honest challengers should agree on the setup state of the program.
	FaultGameAbsolutePrestate common.Hash `json:"faultGameAbsolutePrestate"`
	// FaultGameMaxDepth is the maximum depth of the position tree within the fault dispute game.
	// `2^{FaultGameMaxDepth}` is how many instructions the execution trace bisection game
	// supports. Ideally, this should be conservatively set so that there is always enough
	// room for a full Cannon trace.
	FaultGameMaxDepth uint64 `json:"faultGameMaxDepth"`
	// FaultGameMaxDuration is the maximum amount of time (in seconds) that the fault dispute
	// game can run for before it is ready to be resolved. Each side receives half of this value
	// on their chess clock at the inception of the dispute.
	FaultGameMaxDuration uint64 `json:"faultGameMaxDuration"`
	// FaultGameGenesisBlock is the block number for genesis.
	FaultGameGenesisBlock uint64 `json:"faultGameGenesisBlock"`
	// FaultGameGenesisOutputRoot is the output root for the genesis block.
	FaultGameGenesisOutputRoot common.Hash `json:"faultGameGenesisOutputRoot"`
	// FaultGameSplitDepth is the depth at which the fault dispute game splits from output roots to execution trace claims.
	FaultGameSplitDepth uint64 `json:"faultGameSplitDepth"`
	// PreimageOracleMinProposalSize is the minimum number of bytes that a large preimage oracle proposal can be.
	PreimageOracleMinProposalSize uint64 `json:"preimageOracleMinProposalSize"`
	// PreimageOracleChallengePeriod is the number of seconds that challengers have to challenge a large preimage proposal.
	PreimageOracleChallengePeriod uint64 `json:"preimageOracleChallengePeriod"`
	// PreimageOracleCancunActivationTimestamp is the timestamp at which blob preimages are able to be loaded into the preimage oracle.
	PreimageOracleCancunActivationTimestamp uint64 `json:"preimageOracleCancunActivationTimestamp"`
	// FundDevAccounts configures whether or not to fund the dev accounts. Should only be used
	// during devnet deployments.
	FundDevAccounts bool `json:"fundDevAccounts"`
	// SetPrecompileBalances configures whether or not to set balance of precompile accounts.
	// Should only be used during devnet deployments
	SetPrecompileBalances bool `json:"setPrecompileBalances"`
	// RequiredProtocolVersion indicates the protocol version that
	// nodes are required to adopt, to stay in sync with the network.
	RequiredProtocolVersion params.ProtocolVersion `json:"requiredProtocolVersion"`
	// RequiredProtocolVersion indicates the protocol version that
	// nodes are recommended to adopt, to stay in sync with the network.
	RecommendedProtocolVersion params.ProtocolVersion `json:"recommendedProtocolVersion"`
<<<<<<< HEAD
	// L1UsdcBridgeAddr - remove after deploy L1UsdcBridge
	L1UsdcBridgeAddr common.Address `json:"l1UsdcBridgeAddr"`
	// L1UsdcAddr - standard USDC address
	L1UsdcAddr common.Address `json:"l1UsdcAddr"`
	// UsdcTokenName - ERC20 name of the token e.g. "Bridged USDC (Own Company Name)"
	UsdcTokenName string `json:"usdcTokenName"`
	// MasterMinter - can configure minters and minter allowance
	NewMasterMinter common.Address `json:"newMasterMinter"`
	// Pauser - can pause the contract
	NewPauser common.Address `json:"newPauser"`
	// Blacklister - can blacklist addresses
	NewBlacklister common.Address `json:"newBlacklister"`
	// MasterMinterOwner - owner of master minter contract
	MasterMinterOwner common.Address `json:"masterMinterOwner"`
	// FiatTokenOwner - can configure master minter, pauser, and blacklister
	FiatTokenOwner common.Address `json:"fiatTokenOwner"`
=======
	// ProofMaturityDelaySeconds is the number of seconds that a proof must be
	// mature before it can be used to finalize a withdrawal.
	ProofMaturityDelaySeconds uint64 `json:"proofMaturityDelaySeconds"`
	// DisputeGameFinalityDelaySeconds is an additional number of seconds a
	// dispute game must wait before it can be used to finalize a withdrawal.
	DisputeGameFinalityDelaySeconds uint64 `json:"disputeGameFinalityDelaySeconds"`
	// RespectedGameType is the dispute game type that the OptimismPortal
	// contract will respect for finalizing withdrawals.
	RespectedGameType uint32 `json:"respectedGameType"`
	// UseFaultProofs is a flag that indicates if the system is using fault
	// proofs instead of the older output oracle mechanism.
	UseFaultProofs bool `json:"useFaultProofs"`

	// When Cancun activates. Relative to L1 genesis.
	L1CancunTimeOffset *hexutil.Uint64 `json:"l1CancunTimeOffset,omitempty"`
>>>>>>> f7078830
}

// Copy will deeply copy the DeployConfig. This does a JSON roundtrip to copy
// which makes it easier to maintain, we do not need efficiency in this case.
func (d *DeployConfig) Copy() *DeployConfig {
	raw, err := json.Marshal(d)
	if err != nil {
		panic(err)
	}

	cpy := DeployConfig{}
	if err = json.Unmarshal(raw, &cpy); err != nil {
		panic(err)
	}
	return &cpy
}

// Check will ensure that the config is sane and return an error when it is not
func (d *DeployConfig) Check() error {
	if d.L1StartingBlockTag == nil {
		return fmt.Errorf("%w: L1StartingBlockTag cannot be nil", ErrInvalidDeployConfig)
	}
	if d.L1ChainID == 0 {
		return fmt.Errorf("%w: L1ChainID cannot be 0", ErrInvalidDeployConfig)
	}
	if d.L2ChainID == 0 {
		return fmt.Errorf("%w: L2ChainID cannot be 0", ErrInvalidDeployConfig)
	}
	if d.L2BlockTime == 0 {
		return fmt.Errorf("%w: L2BlockTime cannot be 0", ErrInvalidDeployConfig)
	}
	if d.FinalizationPeriodSeconds == 0 {
		return fmt.Errorf("%w: FinalizationPeriodSeconds cannot be 0", ErrInvalidDeployConfig)
	}
	if d.L2OutputOracleStartingBlockNumber == 0 {
		log.Warn("L2OutputOracleStartingBlockNumber is 0, should only be 0 for fresh chains")
	}
	if d.SuperchainConfigGuardian == (common.Address{}) {
		return fmt.Errorf("%w: SuperchainConfigGuardian cannot be address(0)", ErrInvalidDeployConfig)
	}
	if d.MaxSequencerDrift == 0 {
		return fmt.Errorf("%w: MaxSequencerDrift cannot be 0", ErrInvalidDeployConfig)
	}
	if d.SequencerWindowSize == 0 {
		return fmt.Errorf("%w: SequencerWindowSize cannot be 0", ErrInvalidDeployConfig)
	}
	if d.ChannelTimeout == 0 {
		return fmt.Errorf("%w: ChannelTimeout cannot be 0", ErrInvalidDeployConfig)
	}
	if d.P2PSequencerAddress == (common.Address{}) {
		return fmt.Errorf("%w: P2PSequencerAddress cannot be address(0)", ErrInvalidDeployConfig)
	}
	if d.BatchInboxAddress == (common.Address{}) {
		return fmt.Errorf("%w: BatchInboxAddress cannot be address(0)", ErrInvalidDeployConfig)
	}
	if d.BatchSenderAddress == (common.Address{}) {
		return fmt.Errorf("%w: BatchSenderAddress cannot be address(0)", ErrInvalidDeployConfig)
	}
	if d.L2OutputOracleSubmissionInterval == 0 {
		return fmt.Errorf("%w: L2OutputOracleSubmissionInterval cannot be 0", ErrInvalidDeployConfig)
	}
	if d.L2OutputOracleStartingTimestamp == 0 {
		log.Warn("L2OutputOracleStartingTimestamp is 0")
	}
	if d.L2OutputOracleProposer == (common.Address{}) {
		return fmt.Errorf("%w: L2OutputOracleProposer cannot be address(0)", ErrInvalidDeployConfig)
	}
	if d.L2OutputOracleChallenger == (common.Address{}) {
		return fmt.Errorf("%w: L2OutputOracleChallenger cannot be address(0)", ErrInvalidDeployConfig)
	}
	if d.FinalSystemOwner == (common.Address{}) {
		return fmt.Errorf("%w: FinalSystemOwner cannot be address(0)", ErrInvalidDeployConfig)
	}
	if d.ProxyAdminOwner == (common.Address{}) {
		return fmt.Errorf("%w: ProxyAdminOwner cannot be address(0)", ErrInvalidDeployConfig)
	}
	if d.BaseFeeVaultRecipient == (common.Address{}) {
		return fmt.Errorf("%w: BaseFeeVaultRecipient cannot be address(0)", ErrInvalidDeployConfig)
	}
	if d.L1FeeVaultRecipient == (common.Address{}) {
		return fmt.Errorf("%w: L1FeeVaultRecipient cannot be address(0)", ErrInvalidDeployConfig)
	}
	if d.SequencerFeeVaultRecipient == (common.Address{}) {
		return fmt.Errorf("%w: SequencerFeeVaultRecipient cannot be address(0)", ErrInvalidDeployConfig)
	}
	if !d.BaseFeeVaultWithdrawalNetwork.Valid() {
		return fmt.Errorf("%w: BaseFeeVaultWithdrawalNetwork can only be 0 (L1) or 1 (L2)", ErrInvalidDeployConfig)
	}
	if !d.L1FeeVaultWithdrawalNetwork.Valid() {
		return fmt.Errorf("%w: L1FeeVaultWithdrawalNetwork can only be 0 (L1) or 1 (L2)", ErrInvalidDeployConfig)
	}
	if !d.SequencerFeeVaultWithdrawalNetwork.Valid() {
		return fmt.Errorf("%w: SequencerFeeVaultWithdrawalNetwork can only be 0 (L1) or 1 (L2)", ErrInvalidDeployConfig)
	}
	if d.GasPriceOracleOverhead == 0 {
		log.Warn("GasPriceOracleOverhead is 0")
	}
	if d.GasPriceOracleScalar == 0 {
		return fmt.Errorf("%w: GasPriceOracleScalar cannot be 0", ErrInvalidDeployConfig)
	}
	if d.EIP1559Denominator == 0 {
		return fmt.Errorf("%w: EIP1559Denominator cannot be 0", ErrInvalidDeployConfig)
	}
	if d.L2GenesisCanyonTimeOffset != nil && d.EIP1559DenominatorCanyon == 0 {
		return fmt.Errorf("%w: EIP1559DenominatorCanyon cannot be 0 if Canyon is activated", ErrInvalidDeployConfig)
	}
	if d.EIP1559Elasticity == 0 {
		return fmt.Errorf("%w: EIP1559Elasticity cannot be 0", ErrInvalidDeployConfig)
	}
	if d.L2GenesisBlockGasLimit == 0 {
		return fmt.Errorf("%w: L2 genesis block gas limit cannot be 0", ErrInvalidDeployConfig)
	}
	// When the initial resource config is made to be configurable by the DeployConfig, ensure
	// that this check is updated to use the values from the DeployConfig instead of the defaults.
	if uint64(d.L2GenesisBlockGasLimit) < uint64(DefaultResourceConfig.MaxResourceLimit+DefaultResourceConfig.SystemTxMaxGas) {
		return fmt.Errorf("%w: L2 genesis block gas limit is too small", ErrInvalidDeployConfig)
	}
	if d.L2GenesisBlockBaseFeePerGas == nil {
		return fmt.Errorf("%w: L2 genesis block base fee per gas cannot be nil", ErrInvalidDeployConfig)
	}
	if d.EnableGovernance {
		if d.GovernanceTokenName == "" {
			return fmt.Errorf("%w: GovernanceToken.name cannot be empty", ErrInvalidDeployConfig)
		}
		if d.GovernanceTokenSymbol == "" {
			return fmt.Errorf("%w: GovernanceToken.symbol cannot be empty", ErrInvalidDeployConfig)
		}
		if d.GovernanceTokenOwner == (common.Address{}) {
			return fmt.Errorf("%w: GovernanceToken owner cannot be address(0)", ErrInvalidDeployConfig)
		}
	}
	// L2 block time must always be smaller than L1 block time
	if d.L1BlockTime < d.L2BlockTime {
		return fmt.Errorf("L2 block time (%d) is larger than L1 block time (%d)", d.L2BlockTime, d.L1BlockTime)
	}
	if d.RequiredProtocolVersion == (params.ProtocolVersion{}) {
		log.Warn("RequiredProtocolVersion is empty")
	}
	if d.RecommendedProtocolVersion == (params.ProtocolVersion{}) {
		log.Warn("RecommendedProtocolVersion is empty")
	}
	if d.ProofMaturityDelaySeconds == 0 {
		log.Warn("ProofMaturityDelaySeconds is 0")
	}
	if d.DisputeGameFinalityDelaySeconds == 0 {
		log.Warn("DisputeGameFinalityDelaySeconds is 0")
	}
	// checkFork checks that fork A is before or at the same time as fork B
	checkFork := func(a, b *hexutil.Uint64, aName, bName string) error {
		if a == nil && b == nil {
			return nil
		}
		if a == nil && b != nil {
			return fmt.Errorf("fork %s set (to %d), but prior fork %s missing", bName, *b, aName)
		}
		if a != nil && b == nil {
			return nil
		}
		if *a > *b {
			return fmt.Errorf("fork %s set to %d, but prior fork %s has higher offset %d", bName, *b, aName, *a)
		}
		return nil
	}
	if err := checkFork(d.L2GenesisRegolithTimeOffset, d.L2GenesisCanyonTimeOffset, "regolith", "canyon"); err != nil {
		return err
	}
	if err := checkFork(d.L2GenesisCanyonTimeOffset, d.L2GenesisDeltaTimeOffset, "canyon", "delta"); err != nil {
		return err
	}
	if err := checkFork(d.L2GenesisDeltaTimeOffset, d.L2GenesisEcotoneTimeOffset, "delta", "ecotone"); err != nil {
		return err
	}
	if err := checkFork(d.L2GenesisEcotoneTimeOffset, d.L2GenesisFjordTimeOffset, "ecotone", "fjord"); err != nil {
		return err
	}
	return nil
}

// CheckAddresses will return an error if the addresses are not set.
// These values are required to create the L2 genesis state and are present in the deploy config
// even though the deploy config is required to deploy the contracts on L1. This creates a
// circular dependency that should be resolved in the future.
func (d *DeployConfig) CheckAddresses() error {
	if d.L1StandardBridgeProxy == (common.Address{}) {
		return fmt.Errorf("%w: L1StandardBridgeProxy cannot be address(0)", ErrInvalidDeployConfig)
	}
	if d.L1CrossDomainMessengerProxy == (common.Address{}) {
		return fmt.Errorf("%w: L1CrossDomainMessengerProxy cannot be address(0)", ErrInvalidDeployConfig)
	}
	if d.L1ERC721BridgeProxy == (common.Address{}) {
		return fmt.Errorf("%w: L1ERC721BridgeProxy cannot be address(0)", ErrInvalidDeployConfig)
	}
	if d.SystemConfigProxy == (common.Address{}) {
		return fmt.Errorf("%w: SystemConfigProxy cannot be address(0)", ErrInvalidDeployConfig)
	}
	if d.OptimismPortalProxy == (common.Address{}) {
		return fmt.Errorf("%w: OptimismPortalProxy cannot be address(0)", ErrInvalidDeployConfig)
	}
	return nil
}

// SetDeployments will merge a Deployments into a DeployConfig.
func (d *DeployConfig) SetDeployments(deployments *L1Deployments) {
	d.L1StandardBridgeProxy = deployments.L1StandardBridgeProxy
	d.L1CrossDomainMessengerProxy = deployments.L1CrossDomainMessengerProxy
	d.L1ERC721BridgeProxy = deployments.L1ERC721BridgeProxy
	d.SystemConfigProxy = deployments.SystemConfigProxy
	d.OptimismPortalProxy = deployments.OptimismPortalProxy
	d.NativeTokenAddress = deployments.L2NativeToken
}

func (d *DeployConfig) GovernanceEnabled() bool {
	return d.EnableGovernance
}

func (d *DeployConfig) RegolithTime(genesisTime uint64) *uint64 {
	if d.L2GenesisRegolithTimeOffset == nil {
		return nil
	}
	v := uint64(0)
	if offset := *d.L2GenesisRegolithTimeOffset; offset > 0 {
		v = genesisTime + uint64(offset)
	}
	return &v
}

func (d *DeployConfig) CanyonTime(genesisTime uint64) *uint64 {
	if d.L2GenesisCanyonTimeOffset == nil {
		return nil
	}
	v := uint64(0)
	if offset := *d.L2GenesisCanyonTimeOffset; offset > 0 {
		v = genesisTime + uint64(offset)
	}
	return &v
}

func (d *DeployConfig) DeltaTime(genesisTime uint64) *uint64 {
	if d.L2GenesisDeltaTimeOffset == nil {
		return nil
	}
	v := uint64(0)
	if offset := *d.L2GenesisDeltaTimeOffset; offset > 0 {
		v = genesisTime + uint64(offset)
	}
	return &v
}

func (d *DeployConfig) EcotoneTime(genesisTime uint64) *uint64 {
	if d.L2GenesisEcotoneTimeOffset == nil {
		return nil
	}
	v := uint64(0)
	if offset := *d.L2GenesisEcotoneTimeOffset; offset > 0 {
		v = genesisTime + uint64(offset)
	}
	return &v
}

func (d *DeployConfig) FjordTime(genesisTime uint64) *uint64 {
	if d.L2GenesisFjordTimeOffset == nil {
		return nil
	}
	v := uint64(0)
	if offset := *d.L2GenesisFjordTimeOffset; offset > 0 {
		v = genesisTime + uint64(offset)
	}
	return &v
}

func (d *DeployConfig) InteropTime(genesisTime uint64) *uint64 {
	if d.L2GenesisInteropTimeOffset == nil {
		return nil
	}
	v := uint64(0)
	if offset := *d.L2GenesisInteropTimeOffset; offset > 0 {
		v = genesisTime + uint64(offset)
	}
	return &v
}

// RollupConfig converts a DeployConfig to a rollup.Config
func (d *DeployConfig) RollupConfig(l1StartBlock *types.Block, l2GenesisBlockHash common.Hash, l2GenesisBlockNumber uint64) (*rollup.Config, error) {
	if d.OptimismPortalProxy == (common.Address{}) {
		return nil, errors.New("OptimismPortalProxy cannot be address(0)")
	}
	if d.SystemConfigProxy == (common.Address{}) {
		return nil, errors.New("SystemConfigProxy cannot be address(0)")
	}

	return &rollup.Config{
		Genesis: rollup.Genesis{
			L1: eth.BlockID{
				Hash:   l1StartBlock.Hash(),
				Number: l1StartBlock.NumberU64(),
			},
			L2: eth.BlockID{
				Hash:   l2GenesisBlockHash,
				Number: l2GenesisBlockNumber,
			},
			L2Time: l1StartBlock.Time(),
			SystemConfig: eth.SystemConfig{
				BatcherAddr: d.BatchSenderAddress,
				Overhead:    eth.Bytes32(common.BigToHash(new(big.Int).SetUint64(d.GasPriceOracleOverhead))),
				Scalar:      eth.Bytes32(common.BigToHash(new(big.Int).SetUint64(d.GasPriceOracleScalar))),
				GasLimit:    uint64(d.L2GenesisBlockGasLimit),
			},
		},
		BlockTime:              d.L2BlockTime,
		MaxSequencerDrift:      d.MaxSequencerDrift,
		SeqWindowSize:          d.SequencerWindowSize,
		ChannelTimeout:         d.ChannelTimeout,
		L1ChainID:              new(big.Int).SetUint64(d.L1ChainID),
		L2ChainID:              new(big.Int).SetUint64(d.L2ChainID),
		BatchInboxAddress:      d.BatchInboxAddress,
		DepositContractAddress: d.OptimismPortalProxy,
		L1SystemConfigAddress:  d.SystemConfigProxy,
		RegolithTime:           d.RegolithTime(l1StartBlock.Time()),
		CanyonTime:             d.CanyonTime(l1StartBlock.Time()),
		DeltaTime:              d.DeltaTime(l1StartBlock.Time()),
		EcotoneTime:            d.EcotoneTime(l1StartBlock.Time()),
		FjordTime:              d.FjordTime(l1StartBlock.Time()),
		InteropTime:            d.InteropTime(l1StartBlock.Time()),
	}, nil
}

// NewDeployConfig reads a config file given a path on the filesystem.
func NewDeployConfig(path string) (*DeployConfig, error) {
	file, err := os.ReadFile(path)
	if err != nil {
		return nil, fmt.Errorf("deploy config at %s not found: %w", path, err)
	}

	dec := json.NewDecoder(bytes.NewReader(file))
	dec.DisallowUnknownFields()

	var config DeployConfig
	if err := dec.Decode(&config); err != nil {
		return nil, fmt.Errorf("cannot unmarshal deploy config: %w", err)
	}

	return &config, nil
}

// NewDeployConfigWithNetwork takes a path to a deploy config directory
// and the network name. The config file in the deploy config directory
// must match the network name and be a JSON file.
func NewDeployConfigWithNetwork(network, path string) (*DeployConfig, error) {
	deployConfig := filepath.Join(path, network+".json")
	return NewDeployConfig(deployConfig)
}

// L1Deployments represents a set of L1 contracts that are deployed.
type L1Deployments struct {
	AddressManager                    common.Address `json:"AddressManager"`
	BlockOracle                       common.Address `json:"BlockOracle"`
	DisputeGameFactory                common.Address `json:"DisputeGameFactory"`
	DisputeGameFactoryProxy           common.Address `json:"DisputeGameFactoryProxy"`
	L1CrossDomainMessenger            common.Address `json:"L1CrossDomainMessenger"`
	L1CrossDomainMessengerProxy       common.Address `json:"L1CrossDomainMessengerProxy"`
	L1ERC721Bridge                    common.Address `json:"L1ERC721Bridge"`
	L1ERC721BridgeProxy               common.Address `json:"L1ERC721BridgeProxy"`
	L1StandardBridge                  common.Address `json:"L1StandardBridge"`
	L1StandardBridgeProxy             common.Address `json:"L1StandardBridgeProxy"`
	L2OutputOracle                    common.Address `json:"L2OutputOracle"`
	L2OutputOracleProxy               common.Address `json:"L2OutputOracleProxy"`
	OptimismMintableERC20Factory      common.Address `json:"OptimismMintableERC20Factory"`
	OptimismMintableERC20FactoryProxy common.Address `json:"OptimismMintableERC20FactoryProxy"`
	OptimismPortal                    common.Address `json:"OptimismPortal"`
	OptimismPortalProxy               common.Address `json:"OptimismPortalProxy"`
	ProxyAdmin                        common.Address `json:"ProxyAdmin"`
	SystemConfig                      common.Address `json:"SystemConfig"`
	SystemConfigProxy                 common.Address `json:"SystemConfigProxy"`
	ProtocolVersions                  common.Address `json:"ProtocolVersions"`
	ProtocolVersionsProxy             common.Address `json:"ProtocolVersionsProxy"`
	L2NativeToken                     common.Address `json:"L2NativeToken"`
}

// GetName will return the name of the contract given an address.
func (d *L1Deployments) GetName(addr common.Address) string {
	val := reflect.ValueOf(d)
	if val.Kind() == reflect.Ptr {
		val = val.Elem()
	}
	for i := 0; i < val.NumField(); i++ {
		if addr == val.Field(i).Interface().(common.Address) {
			return val.Type().Field(i).Name
		}
	}
	return ""
}

// Check will ensure that the L1Deployments are sane
func (d *L1Deployments) Check() error {
	val := reflect.ValueOf(d)
	if val.Kind() == reflect.Ptr {
		val = val.Elem()
	}
	for i := 0; i < val.NumField(); i++ {
		name := val.Type().Field(i).Name
		// Skip the non production ready contracts
		if name == "DisputeGameFactory" || name == "DisputeGameFactoryProxy" || name == "BlockOracle" {
			continue
		}
		if val.Field(i).Interface().(common.Address) == (common.Address{}) {
			return fmt.Errorf("%s is not set", name)
		}
	}
	return nil
}

// ForEach will iterate over each contract in the L1Deployments
func (d *L1Deployments) ForEach(cb func(name string, addr common.Address)) {
	val := reflect.ValueOf(d)
	if val.Kind() == reflect.Ptr {
		val = val.Elem()
	}
	for i := 0; i < val.NumField(); i++ {
		name := val.Type().Field(i).Name
		cb(name, val.Field(i).Interface().(common.Address))
	}
}

// Copy will copy the L1Deployments struct
func (d *L1Deployments) Copy() *L1Deployments {
	cpy := L1Deployments{}
	data, err := json.Marshal(d)
	if err != nil {
		panic(err)
	}
	if err := json.Unmarshal(data, &cpy); err != nil {
		panic(err)
	}
	return &cpy
}

// NewL1Deployments will create a new L1Deployments from a JSON file on disk
// at the given path.
func NewL1Deployments(path string) (*L1Deployments, error) {
	file, err := os.ReadFile(path)
	if err != nil {
		return nil, fmt.Errorf("L1 deployments at %s not found: %w", path, err)
	}

	var deployments L1Deployments
	if err := json.Unmarshal(file, &deployments); err != nil {
		return nil, fmt.Errorf("cannot unmarshal L1 deployments: %w", err)
	}

	return &deployments, nil
}

// NewStateDump will read a Dump JSON file from disk
func NewStateDump(path string) (*gstate.Dump, error) {
	file, err := os.ReadFile(path)
	if err != nil {
		return nil, fmt.Errorf("dump at %s not found: %w", path, err)
	}

	var fdump ForgeDump
	if err := json.Unmarshal(file, &fdump); err != nil {
		return nil, fmt.Errorf("cannot unmarshal dump: %w", err)
	}
	dump := (gstate.Dump)(fdump)
	return &dump, nil
}

// ForgeDump is a simple alias for state.Dump that can read "nonce" as a hex string.
// It appears as if updates to foundry have changed the serialization of the state dump.
type ForgeDump gstate.Dump

func (d *ForgeDump) UnmarshalJSON(b []byte) error {
	type forgeDumpAccount struct {
		Balance     string                 `json:"balance"`
		Nonce       hexutil.Uint64         `json:"nonce"`
		Root        hexutil.Bytes          `json:"root"`
		CodeHash    hexutil.Bytes          `json:"codeHash"`
		Code        hexutil.Bytes          `json:"code,omitempty"`
		Storage     map[common.Hash]string `json:"storage,omitempty"`
		Address     *common.Address        `json:"address,omitempty"`
		AddressHash hexutil.Bytes          `json:"key,omitempty"`
	}
	type forgeDump struct {
		Root     string                              `json:"root"`
		Accounts map[common.Address]forgeDumpAccount `json:"accounts"`
	}
	var dump forgeDump
	if err := json.Unmarshal(b, &dump); err != nil {
		return err
	}

	d.Root = dump.Root
	d.Accounts = make(map[string]gstate.DumpAccount)
	for addr, acc := range dump.Accounts {
		d.Accounts[addr.String()] = gstate.DumpAccount{
			Balance:     acc.Balance,
			Nonce:       (uint64)(acc.Nonce),
			Root:        acc.Root,
			CodeHash:    acc.CodeHash,
			Code:        acc.Code,
			Storage:     acc.Storage,
			Address:     acc.Address,
			AddressHash: acc.AddressHash,
		}
	}
	return nil
}

// NewL2ImmutableConfig will create an ImmutableConfig given an instance of a
// DeployConfig and a block.
func NewL2ImmutableConfig(config *DeployConfig, block *types.Block) (*immutables.PredeploysImmutableConfig, error) {
	if config.L1StandardBridgeProxy == (common.Address{}) {
		return nil, fmt.Errorf("L1StandardBridgeProxy cannot be address(0): %w", ErrInvalidImmutablesConfig)
	}
	if config.L1CrossDomainMessengerProxy == (common.Address{}) {
		return nil, fmt.Errorf("L1CrossDomainMessengerProxy cannot be address(0): %w", ErrInvalidImmutablesConfig)
	}
	if config.L1ERC721BridgeProxy == (common.Address{}) {
		return nil, fmt.Errorf("L1ERC721BridgeProxy cannot be address(0): %w", ErrInvalidImmutablesConfig)
	}
	if config.SequencerFeeVaultRecipient == (common.Address{}) {
		return nil, fmt.Errorf("SequencerFeeVaultRecipient cannot be address(0): %w", ErrInvalidImmutablesConfig)
	}
	if config.BaseFeeVaultRecipient == (common.Address{}) {
		return nil, fmt.Errorf("BaseFeeVaultRecipient cannot be address(0): %w", ErrInvalidImmutablesConfig)
	}
	if config.L1FeeVaultRecipient == (common.Address{}) {
		return nil, fmt.Errorf("L1FeeVaultRecipient cannot be address(0): %w", ErrInvalidImmutablesConfig)
	}

	cfg := immutables.PredeploysImmutableConfig{
		L2ToL1MessagePasser:    struct{}{},
		DeployerWhitelist:      struct{}{},
		WETH9:                  struct{}{},
		L2CrossDomainMessenger: struct{}{},
		L2StandardBridge:       struct{}{},
		SequencerFeeVault: struct {
			Recipient           common.Address
			MinWithdrawalAmount *big.Int
			WithdrawalNetwork   uint8
		}{
			Recipient:           config.SequencerFeeVaultRecipient,
			MinWithdrawalAmount: (*big.Int)(config.SequencerFeeVaultMinimumWithdrawalAmount),
			WithdrawalNetwork:   config.SequencerFeeVaultWithdrawalNetwork.ToUint8(),
		},
		L1BlockNumber:       struct{}{},
		GasPriceOracle:      struct{}{},
		L1Block:             struct{}{},
		GovernanceToken:     struct{}{},
		LegacyMessagePasser: struct{}{},
		L2ERC721Bridge:      struct{}{},
		OptimismMintableERC721Factory: struct {
			Bridge        common.Address
			RemoteChainId *big.Int
		}{
			Bridge:        predeploys.L2ERC721BridgeAddr,
			RemoteChainId: new(big.Int).SetUint64(config.L1ChainID),
		},
		OptimismMintableERC20Factory: struct{}{},
		ProxyAdmin:                   struct{}{},
		BaseFeeVault: struct {
			Recipient           common.Address
			MinWithdrawalAmount *big.Int
			WithdrawalNetwork   uint8
		}{
			Recipient:           config.BaseFeeVaultRecipient,
			MinWithdrawalAmount: (*big.Int)(config.BaseFeeVaultMinimumWithdrawalAmount),
			WithdrawalNetwork:   config.BaseFeeVaultWithdrawalNetwork.ToUint8(),
		},
		L1FeeVault: struct {
			Recipient           common.Address
			MinWithdrawalAmount *big.Int
			WithdrawalNetwork   uint8
		}{
			Recipient:           config.L1FeeVaultRecipient,
			MinWithdrawalAmount: (*big.Int)(config.L1FeeVaultMinimumWithdrawalAmount),
			WithdrawalNetwork:   config.L1FeeVaultWithdrawalNetwork.ToUint8(),
		},
		SchemaRegistry: struct{}{},
		EAS: struct {
			Name string
		}{
			Name: "EAS",
		},
		Create2Deployer: struct{}{},
	}

	if err := cfg.Check(); err != nil {
		return nil, err
	}
<<<<<<< HEAD
	immutable["BaseFeeVault"] = immutables.ImmutableValues{
		"recipient":               config.BaseFeeVaultRecipient,
		"minimumWithdrawalAmount": config.BaseFeeVaultMinimumWithdrawalAmount,
		"withdrawalNetwork":       config.BaseFeeVaultWithdrawalNetwork.ToUint8(),
	}
	immutable["ETH"] = immutables.ImmutableValues{}
	immutable["L2UsdcBridge"] = immutables.ImmutableValues{}
	immutable["SignatureChecker"] = immutables.ImmutableValues{}
	immutable["MasterMinter"] = immutables.ImmutableValues{
		"_minterManager": predeploys.FiatTokenV2_2Addr,
	}
	immutable["FiatTokenV2_2"] = immutables.ImmutableValues{}

	return immutable, nil
=======
	return &cfg, nil
>>>>>>> f7078830
}

// NewL2StorageConfig will create a StorageConfig given an instance of a DeployConfig and genesis block.
func NewL2StorageConfig(config *DeployConfig, block *types.Block) (state.StorageConfig, error) {
	storage := make(state.StorageConfig)

	if block.Number() == nil {
		return storage, errors.New("block number not set")
	}
	if block.BaseFee() == nil {
		return storage, errors.New("block base fee not set")
	}

	storage["L2ToL1MessagePasser"] = state.StorageValues{
		"msgNonce": 0,
	}
	storage["L2CrossDomainMessenger"] = state.StorageValues{
		"_initialized":     1,
		"_initializing":    false,
		"xDomainMsgSender": "0x000000000000000000000000000000000000dEaD",
		"msgNonce":         0,
		"otherMessenger":   config.L1CrossDomainMessengerProxy,
	}
	storage["L2StandardBridge"] = state.StorageValues{
		"_initialized":  1,
		"_initializing": false,
		"otherBridge":   config.L1StandardBridgeProxy,
		"messenger":     predeploys.L2CrossDomainMessengerAddr,
	}
	storage["L2ERC721Bridge"] = state.StorageValues{
		"_initialized":  1,
		"_initializing": false,
		"otherBridge":   config.L1ERC721BridgeProxy,
		"messenger":     predeploys.L2CrossDomainMessengerAddr,
	}
	storage["OptimismMintableERC20Factory"] = state.StorageValues{
		"_initialized":  1,
		"_initializing": false,
		"bridge":        predeploys.L2StandardBridgeAddr,
	}
	storage["L1Block"] = state.StorageValues{
		"number":         block.Number(),
		"timestamp":      block.Time(),
		"basefee":        block.BaseFee(),
		"hash":           block.Hash(),
		"sequenceNumber": 0,
		"batcherHash":    eth.AddressAsLeftPaddedHash(config.BatchSenderAddress),
		"l1FeeOverhead":  config.GasPriceOracleOverhead,
		"l1FeeScalar":    config.GasPriceOracleScalar,
	}
	storage["LegacyERC20NativeToken"] = state.StorageValues{
		"_name":   config.NativeTokenName,
		"_symbol": config.NativeTokenSymbol,
	}
	storage["WNativeToken"] = state.StorageValues{
		"name":     "Wrapped " + config.NativeTokenName,
		"symbol":   "W" + config.NativeTokenSymbol,
		"decimals": 18,
	}
	if config.EnableGovernance {
		storage["GovernanceToken"] = state.StorageValues{
			"_name":   config.GovernanceTokenName,
			"_symbol": config.GovernanceTokenSymbol,
			"_owner":  config.GovernanceTokenOwner,
		}
	}
	storage["ProxyAdmin"] = state.StorageValues{
		"_owner": config.ProxyAdminOwner,
	}
<<<<<<< HEAD
	storage["L2ERC721Bridge"] = state.StorageValues{
		"messenger":     predeploys.L2CrossDomainMessengerAddr,
		"_initialized":  initializedValue,
		"_initializing": false,
	}
	storage["OptimismMintableERC20Factory"] = state.StorageValues{
		"bridge":        predeploys.L2StandardBridgeAddr,
		"_initialized":  initializedValue,
		"_initializing": false,
	}
	storage["ETH"] = state.StorageValues{
		"_name":   "Ether",
		"_symbol": "ETH",
	}
	storage["L2UsdcBridge"] = state.StorageValues{
		"messenger":          predeploys.L2CrossDomainMessengerAddr,
		"otherBridge":        config.L1UsdcBridgeAddr,
		"l1Usdc":             config.L1UsdcAddr,
		"l2Usdc":             predeploys.FiatTokenV2_2Addr,
		"l2UsdcMasterMinter": predeploys.MasterMinterAddr,
	}
	storage["MasterMinter"] = state.StorageValues{
		"_owner": config.MasterMinterOwner,
		"controllers": map[any]any{
			predeploys.L2UsdcBridgeAddr: predeploys.L2UsdcBridgeAddr,
		},
		"minterManager": predeploys.MasterMinterAddr,
	}
	storage["FiatTokenV2_2"] = state.StorageValues{
		"_owner":              config.FiatTokenOwner,
		"pauser":              config.NewPauser,
		"blacklister":         config.NewBlacklister,
		"name":                config.UsdcTokenName,
		"symbol":              "USDC.e",
		"decimals":            6,
		"currency":            "USD",
		"masterMinter":        predeploys.MasterMinterAddr,
		"initialized":         true,
		"_initializedVersion": 3,
	}
=======
>>>>>>> f7078830
	return storage, nil
}

type MarshalableRPCBlockNumberOrHash rpc.BlockNumberOrHash

func (m *MarshalableRPCBlockNumberOrHash) MarshalJSON() ([]byte, error) {
	r := rpc.BlockNumberOrHash(*m)
	if hash, ok := r.Hash(); ok {
		return json.Marshal(hash)
	}
	if num, ok := r.Number(); ok {
		// never errors
		text, _ := num.MarshalText()
		return json.Marshal(string(text))
	}
	return json.Marshal(nil)
}

func (m *MarshalableRPCBlockNumberOrHash) UnmarshalJSON(b []byte) error {
	var r rpc.BlockNumberOrHash
	if err := json.Unmarshal(b, &r); err != nil {
		return err
	}

	asMarshalable := MarshalableRPCBlockNumberOrHash(r)
	*m = asMarshalable
	return nil
}

// Number wraps the rpc.BlockNumberOrHash Number method.
func (m *MarshalableRPCBlockNumberOrHash) Number() (rpc.BlockNumber, bool) {
	return (*rpc.BlockNumberOrHash)(m).Number()
}

// Hash wraps the rpc.BlockNumberOrHash Hash method.
func (m *MarshalableRPCBlockNumberOrHash) Hash() (common.Hash, bool) {
	return (*rpc.BlockNumberOrHash)(m).Hash()
}

// String wraps the rpc.BlockNumberOrHash String method.
func (m *MarshalableRPCBlockNumberOrHash) String() string {
	return (*rpc.BlockNumberOrHash)(m).String()
}<|MERGE_RESOLUTION|>--- conflicted
+++ resolved
@@ -18,12 +18,18 @@
 	"github.com/ethereum/go-ethereum/params"
 	"github.com/ethereum/go-ethereum/rpc"
 
+	"github.com/ethereum-optimism/optimism/op-bindings/hardhat"
 	"github.com/ethereum-optimism/optimism/op-bindings/predeploys"
 	"github.com/ethereum-optimism/optimism/op-chain-ops/immutables"
 	"github.com/ethereum-optimism/optimism/op-chain-ops/state"
 	"github.com/ethereum-optimism/optimism/op-node/rollup"
 	"github.com/ethereum-optimism/optimism/op-service/eth"
 )
+
+// initialzedValue represents the `Initializable` contract value. It should be kept in
+// sync with the constant in `Constants.sol`.
+// https://github.com/ethereum-optimism/optimism/blob/develop/packages/contracts-bedrock/src/libraries/Constants.sol
+const initializedValue = 3
 
 var (
 	ErrInvalidDeployConfig     = errors.New("invalid deploy config")
@@ -116,7 +122,7 @@
 	L2GenesisRegolithTimeOffset *hexutil.Uint64 `json:"l2GenesisRegolithTimeOffset,omitempty"`
 	// L2GenesisCanyonTimeOffset is the number of seconds after genesis block that Canyon hard fork activates.
 	// Set it to 0 to activate at genesis. Nil to disable Canyon.
-	L2GenesisCanyonTimeOffset *hexutil.Uint64 `json:"l2GenesisCanyonTimeOffset,omitempty"`
+	L2GenesisCanyonTimeOffset *hexutil.Uint64 `json:"L2GenesisCanyonTimeOffset,omitempty"`
 	// L2GenesisDeltaTimeOffset is the number of seconds after genesis block that Delta hard fork activates.
 	// Set it to 0 to activate at genesis. Nil to disable Delta.
 	L2GenesisDeltaTimeOffset *hexutil.Uint64 `json:"l2GenesisDeltaTimeOffset,omitempty"`
@@ -129,6 +135,9 @@
 	// L2GenesisInteropTimeOffset is the number of seconds after genesis block that the Interop hard fork activates.
 	// Set it to 0 to activate at genesis. Nil to disable Interop.
 	L2GenesisInteropTimeOffset *hexutil.Uint64 `json:"l2GenesisInteropTimeOffset,omitempty"`
+	// L2GenesisSpanBatchTimeOffset is the number of seconds after genesis block that Span Batch hard fork activates.
+	// Set it to 0 to activate at genesis. Nil to disable SpanBatch.
+	L2GenesisSpanBatchTimeOffset *hexutil.Uint64 `json:"l2GenesisSpanBatchTimeOffset,omitempty"`
 	// L2GenesisBlockExtraData is configurable extradata. Will default to []byte("BEDROCK") if left unspecified.
 	L2GenesisBlockExtraData []byte `json:"l2GenesisBlockExtraData"`
 	// ProxyAdminOwner represents the owner of the ProxyAdmin predeploy on L2.
@@ -136,8 +145,8 @@
 	// FinalSystemOwner is the owner of the system on L1. Any L1 contract that is ownable has
 	// this account set as its owner.
 	FinalSystemOwner common.Address `json:"finalSystemOwner"`
-	// SuperchainConfigGuardian represents the GUARDIAN account in the SuperchainConfig. Has the ability to pause withdrawals.
-	SuperchainConfigGuardian common.Address `json:"superchainConfigGuardian"`
+	// PortalGuardian represents the GUARDIAN account in the OptimismPortal. Has the ability to pause withdrawals.
+	PortalGuardian common.Address `json:"portalGuardian"`
 	// BaseFeeVaultRecipient represents the recipient of fees accumulated in the BaseFeeVault.
 	// Can be an account on L1 or L2, depending on the BaseFeeVaultWithdrawalNetwork value.
 	BaseFeeVaultRecipient common.Address `json:"baseFeeVaultRecipient"`
@@ -203,6 +212,10 @@
 	// FaultGameAbsolutePrestate is the absolute prestate of Cannon. This is computed
 	// by generating a proof from the 0th -> 1st instruction and grabbing the prestate from
 	// the output JSON. All honest challengers should agree on the setup state of the program.
+	// TODO(clabby): Right now, the build of the `op-program` is nondeterministic, meaning that
+	// the binary must be distributed in order for honest actors to agree. In the future, we'll
+	// look to make the build deterministic so that users may build Cannon / the `op-program`
+	// from source.
 	FaultGameAbsolutePrestate common.Hash `json:"faultGameAbsolutePrestate"`
 	// FaultGameMaxDepth is the maximum depth of the position tree within the fault dispute game.
 	// `2^{FaultGameMaxDepth}` is how many instructions the execution trace bisection game
@@ -213,18 +226,6 @@
 	// game can run for before it is ready to be resolved. Each side receives half of this value
 	// on their chess clock at the inception of the dispute.
 	FaultGameMaxDuration uint64 `json:"faultGameMaxDuration"`
-	// FaultGameGenesisBlock is the block number for genesis.
-	FaultGameGenesisBlock uint64 `json:"faultGameGenesisBlock"`
-	// FaultGameGenesisOutputRoot is the output root for the genesis block.
-	FaultGameGenesisOutputRoot common.Hash `json:"faultGameGenesisOutputRoot"`
-	// FaultGameSplitDepth is the depth at which the fault dispute game splits from output roots to execution trace claims.
-	FaultGameSplitDepth uint64 `json:"faultGameSplitDepth"`
-	// PreimageOracleMinProposalSize is the minimum number of bytes that a large preimage oracle proposal can be.
-	PreimageOracleMinProposalSize uint64 `json:"preimageOracleMinProposalSize"`
-	// PreimageOracleChallengePeriod is the number of seconds that challengers have to challenge a large preimage proposal.
-	PreimageOracleChallengePeriod uint64 `json:"preimageOracleChallengePeriod"`
-	// PreimageOracleCancunActivationTimestamp is the timestamp at which blob preimages are able to be loaded into the preimage oracle.
-	PreimageOracleCancunActivationTimestamp uint64 `json:"preimageOracleCancunActivationTimestamp"`
 	// FundDevAccounts configures whether or not to fund the dev accounts. Should only be used
 	// during devnet deployments.
 	FundDevAccounts bool `json:"fundDevAccounts"`
@@ -237,7 +238,6 @@
 	// RequiredProtocolVersion indicates the protocol version that
 	// nodes are recommended to adopt, to stay in sync with the network.
 	RecommendedProtocolVersion params.ProtocolVersion `json:"recommendedProtocolVersion"`
-<<<<<<< HEAD
 	// L1UsdcBridgeAddr - remove after deploy L1UsdcBridge
 	L1UsdcBridgeAddr common.Address `json:"l1UsdcBridgeAddr"`
 	// L1UsdcAddr - standard USDC address
@@ -254,23 +254,8 @@
 	MasterMinterOwner common.Address `json:"masterMinterOwner"`
 	// FiatTokenOwner - can configure master minter, pauser, and blacklister
 	FiatTokenOwner common.Address `json:"fiatTokenOwner"`
-=======
-	// ProofMaturityDelaySeconds is the number of seconds that a proof must be
-	// mature before it can be used to finalize a withdrawal.
-	ProofMaturityDelaySeconds uint64 `json:"proofMaturityDelaySeconds"`
-	// DisputeGameFinalityDelaySeconds is an additional number of seconds a
-	// dispute game must wait before it can be used to finalize a withdrawal.
-	DisputeGameFinalityDelaySeconds uint64 `json:"disputeGameFinalityDelaySeconds"`
-	// RespectedGameType is the dispute game type that the OptimismPortal
-	// contract will respect for finalizing withdrawals.
-	RespectedGameType uint32 `json:"respectedGameType"`
-	// UseFaultProofs is a flag that indicates if the system is using fault
-	// proofs instead of the older output oracle mechanism.
-	UseFaultProofs bool `json:"useFaultProofs"`
-
 	// When Cancun activates. Relative to L1 genesis.
 	L1CancunTimeOffset *hexutil.Uint64 `json:"l1CancunTimeOffset,omitempty"`
->>>>>>> f7078830
 }
 
 // Copy will deeply copy the DeployConfig. This does a JSON roundtrip to copy
@@ -308,8 +293,8 @@
 	if d.L2OutputOracleStartingBlockNumber == 0 {
 		log.Warn("L2OutputOracleStartingBlockNumber is 0, should only be 0 for fresh chains")
 	}
-	if d.SuperchainConfigGuardian == (common.Address{}) {
-		return fmt.Errorf("%w: SuperchainConfigGuardian cannot be address(0)", ErrInvalidDeployConfig)
+	if d.PortalGuardian == (common.Address{}) {
+		return fmt.Errorf("%w: PortalGuardian cannot be address(0)", ErrInvalidDeployConfig)
 	}
 	if d.MaxSequencerDrift == 0 {
 		return fmt.Errorf("%w: MaxSequencerDrift cannot be 0", ErrInvalidDeployConfig)
@@ -405,46 +390,6 @@
 	// L2 block time must always be smaller than L1 block time
 	if d.L1BlockTime < d.L2BlockTime {
 		return fmt.Errorf("L2 block time (%d) is larger than L1 block time (%d)", d.L2BlockTime, d.L1BlockTime)
-	}
-	if d.RequiredProtocolVersion == (params.ProtocolVersion{}) {
-		log.Warn("RequiredProtocolVersion is empty")
-	}
-	if d.RecommendedProtocolVersion == (params.ProtocolVersion{}) {
-		log.Warn("RecommendedProtocolVersion is empty")
-	}
-	if d.ProofMaturityDelaySeconds == 0 {
-		log.Warn("ProofMaturityDelaySeconds is 0")
-	}
-	if d.DisputeGameFinalityDelaySeconds == 0 {
-		log.Warn("DisputeGameFinalityDelaySeconds is 0")
-	}
-	// checkFork checks that fork A is before or at the same time as fork B
-	checkFork := func(a, b *hexutil.Uint64, aName, bName string) error {
-		if a == nil && b == nil {
-			return nil
-		}
-		if a == nil && b != nil {
-			return fmt.Errorf("fork %s set (to %d), but prior fork %s missing", bName, *b, aName)
-		}
-		if a != nil && b == nil {
-			return nil
-		}
-		if *a > *b {
-			return fmt.Errorf("fork %s set to %d, but prior fork %s has higher offset %d", bName, *b, aName, *a)
-		}
-		return nil
-	}
-	if err := checkFork(d.L2GenesisRegolithTimeOffset, d.L2GenesisCanyonTimeOffset, "regolith", "canyon"); err != nil {
-		return err
-	}
-	if err := checkFork(d.L2GenesisCanyonTimeOffset, d.L2GenesisDeltaTimeOffset, "canyon", "delta"); err != nil {
-		return err
-	}
-	if err := checkFork(d.L2GenesisDeltaTimeOffset, d.L2GenesisEcotoneTimeOffset, "delta", "ecotone"); err != nil {
-		return err
-	}
-	if err := checkFork(d.L2GenesisEcotoneTimeOffset, d.L2GenesisFjordTimeOffset, "ecotone", "fjord"); err != nil {
-		return err
 	}
 	return nil
 }
@@ -482,8 +427,63 @@
 	d.NativeTokenAddress = deployments.L2NativeToken
 }
 
-func (d *DeployConfig) GovernanceEnabled() bool {
-	return d.EnableGovernance
+// GetDeployedAddresses will get the deployed addresses of deployed L1 contracts
+// required for the L2 genesis creation. Legacy systems use the `Proxy__` prefix
+// while modern systems use the `Proxy` suffix. First check for the legacy
+// deployments so that this works with upgrading a system.
+func (d *DeployConfig) GetDeployedAddresses(hh *hardhat.Hardhat) error {
+	var err error
+
+	if d.L1StandardBridgeProxy == (common.Address{}) {
+		var l1StandardBridgeProxyDeployment *hardhat.Deployment
+		l1StandardBridgeProxyDeployment, err = hh.GetDeployment("Proxy__OVM_L1StandardBridge")
+		if errors.Is(err, hardhat.ErrCannotFindDeployment) {
+			l1StandardBridgeProxyDeployment, err = hh.GetDeployment("L1StandardBridgeProxy")
+			if err != nil {
+				return err
+			}
+		}
+		d.L1StandardBridgeProxy = l1StandardBridgeProxyDeployment.Address
+	}
+
+	if d.L1CrossDomainMessengerProxy == (common.Address{}) {
+		var l1CrossDomainMessengerProxyDeployment *hardhat.Deployment
+		l1CrossDomainMessengerProxyDeployment, err = hh.GetDeployment("Proxy__OVM_L1CrossDomainMessenger")
+		if errors.Is(err, hardhat.ErrCannotFindDeployment) {
+			l1CrossDomainMessengerProxyDeployment, err = hh.GetDeployment("L1CrossDomainMessengerProxy")
+			if err != nil {
+				return err
+			}
+		}
+		d.L1CrossDomainMessengerProxy = l1CrossDomainMessengerProxyDeployment.Address
+	}
+
+	if d.L1ERC721BridgeProxy == (common.Address{}) {
+		// There is no legacy deployment of this contract
+		l1ERC721BridgeProxyDeployment, err := hh.GetDeployment("L1ERC721BridgeProxy")
+		if err != nil {
+			return err
+		}
+		d.L1ERC721BridgeProxy = l1ERC721BridgeProxyDeployment.Address
+	}
+
+	if d.SystemConfigProxy == (common.Address{}) {
+		systemConfigProxyDeployment, err := hh.GetDeployment("SystemConfigProxy")
+		if err != nil {
+			return err
+		}
+		d.SystemConfigProxy = systemConfigProxyDeployment.Address
+	}
+
+	if d.OptimismPortalProxy == (common.Address{}) {
+		optimismPortalProxyDeployment, err := hh.GetDeployment("OptimismPortalProxy")
+		if err != nil {
+			return err
+		}
+		d.OptimismPortalProxy = optimismPortalProxyDeployment.Address
+	}
+
+	return nil
 }
 
 func (d *DeployConfig) RegolithTime(genesisTime uint64) *uint64 {
@@ -503,6 +503,17 @@
 	}
 	v := uint64(0)
 	if offset := *d.L2GenesisCanyonTimeOffset; offset > 0 {
+		v = genesisTime + uint64(offset)
+	}
+	return &v
+}
+
+func (d *DeployConfig) SpanBatchTime(genesisTime uint64) *uint64 {
+	if d.L2GenesisSpanBatchTimeOffset == nil {
+		return nil
+	}
+	v := uint64(0)
+	if offset := *d.L2GenesisSpanBatchTimeOffset; offset > 0 {
 		v = genesisTime + uint64(offset)
 	}
 	return &v
@@ -717,7 +728,7 @@
 
 	var deployments L1Deployments
 	if err := json.Unmarshal(file, &deployments); err != nil {
-		return nil, fmt.Errorf("cannot unmarshal L1 deployments: %w", err)
+		return nil, fmt.Errorf("cannot unmarshal L1 deployements: %w", err)
 	}
 
 	return &deployments, nil
@@ -730,138 +741,61 @@
 		return nil, fmt.Errorf("dump at %s not found: %w", path, err)
 	}
 
-	var fdump ForgeDump
-	if err := json.Unmarshal(file, &fdump); err != nil {
+	var dump gstate.Dump
+	if err := json.Unmarshal(file, &dump); err != nil {
 		return nil, fmt.Errorf("cannot unmarshal dump: %w", err)
 	}
-	dump := (gstate.Dump)(fdump)
 	return &dump, nil
-}
-
-// ForgeDump is a simple alias for state.Dump that can read "nonce" as a hex string.
-// It appears as if updates to foundry have changed the serialization of the state dump.
-type ForgeDump gstate.Dump
-
-func (d *ForgeDump) UnmarshalJSON(b []byte) error {
-	type forgeDumpAccount struct {
-		Balance     string                 `json:"balance"`
-		Nonce       hexutil.Uint64         `json:"nonce"`
-		Root        hexutil.Bytes          `json:"root"`
-		CodeHash    hexutil.Bytes          `json:"codeHash"`
-		Code        hexutil.Bytes          `json:"code,omitempty"`
-		Storage     map[common.Hash]string `json:"storage,omitempty"`
-		Address     *common.Address        `json:"address,omitempty"`
-		AddressHash hexutil.Bytes          `json:"key,omitempty"`
-	}
-	type forgeDump struct {
-		Root     string                              `json:"root"`
-		Accounts map[common.Address]forgeDumpAccount `json:"accounts"`
-	}
-	var dump forgeDump
-	if err := json.Unmarshal(b, &dump); err != nil {
-		return err
-	}
-
-	d.Root = dump.Root
-	d.Accounts = make(map[string]gstate.DumpAccount)
-	for addr, acc := range dump.Accounts {
-		d.Accounts[addr.String()] = gstate.DumpAccount{
-			Balance:     acc.Balance,
-			Nonce:       (uint64)(acc.Nonce),
-			Root:        acc.Root,
-			CodeHash:    acc.CodeHash,
-			Code:        acc.Code,
-			Storage:     acc.Storage,
-			Address:     acc.Address,
-			AddressHash: acc.AddressHash,
-		}
-	}
-	return nil
 }
 
 // NewL2ImmutableConfig will create an ImmutableConfig given an instance of a
 // DeployConfig and a block.
-func NewL2ImmutableConfig(config *DeployConfig, block *types.Block) (*immutables.PredeploysImmutableConfig, error) {
+func NewL2ImmutableConfig(config *DeployConfig, block *types.Block) (immutables.ImmutableConfig, error) {
+	immutable := make(immutables.ImmutableConfig)
+
 	if config.L1StandardBridgeProxy == (common.Address{}) {
-		return nil, fmt.Errorf("L1StandardBridgeProxy cannot be address(0): %w", ErrInvalidImmutablesConfig)
+		return immutable, fmt.Errorf("L1StandardBridgeProxy cannot be address(0): %w", ErrInvalidImmutablesConfig)
 	}
 	if config.L1CrossDomainMessengerProxy == (common.Address{}) {
-		return nil, fmt.Errorf("L1CrossDomainMessengerProxy cannot be address(0): %w", ErrInvalidImmutablesConfig)
+		return immutable, fmt.Errorf("L1CrossDomainMessengerProxy cannot be address(0): %w", ErrInvalidImmutablesConfig)
 	}
 	if config.L1ERC721BridgeProxy == (common.Address{}) {
-		return nil, fmt.Errorf("L1ERC721BridgeProxy cannot be address(0): %w", ErrInvalidImmutablesConfig)
+		return immutable, fmt.Errorf("L1ERC721BridgeProxy cannot be address(0): %w", ErrInvalidImmutablesConfig)
 	}
 	if config.SequencerFeeVaultRecipient == (common.Address{}) {
-		return nil, fmt.Errorf("SequencerFeeVaultRecipient cannot be address(0): %w", ErrInvalidImmutablesConfig)
+		return immutable, fmt.Errorf("SequencerFeeVaultRecipient cannot be address(0): %w", ErrInvalidImmutablesConfig)
 	}
 	if config.BaseFeeVaultRecipient == (common.Address{}) {
-		return nil, fmt.Errorf("BaseFeeVaultRecipient cannot be address(0): %w", ErrInvalidImmutablesConfig)
+		return immutable, fmt.Errorf("BaseFeeVaultRecipient cannot be address(0): %w", ErrInvalidImmutablesConfig)
 	}
 	if config.L1FeeVaultRecipient == (common.Address{}) {
-		return nil, fmt.Errorf("L1FeeVaultRecipient cannot be address(0): %w", ErrInvalidImmutablesConfig)
-	}
-
-	cfg := immutables.PredeploysImmutableConfig{
-		L2ToL1MessagePasser:    struct{}{},
-		DeployerWhitelist:      struct{}{},
-		WETH9:                  struct{}{},
-		L2CrossDomainMessenger: struct{}{},
-		L2StandardBridge:       struct{}{},
-		SequencerFeeVault: struct {
-			Recipient           common.Address
-			MinWithdrawalAmount *big.Int
-			WithdrawalNetwork   uint8
-		}{
-			Recipient:           config.SequencerFeeVaultRecipient,
-			MinWithdrawalAmount: (*big.Int)(config.SequencerFeeVaultMinimumWithdrawalAmount),
-			WithdrawalNetwork:   config.SequencerFeeVaultWithdrawalNetwork.ToUint8(),
-		},
-		L1BlockNumber:       struct{}{},
-		GasPriceOracle:      struct{}{},
-		L1Block:             struct{}{},
-		GovernanceToken:     struct{}{},
-		LegacyMessagePasser: struct{}{},
-		L2ERC721Bridge:      struct{}{},
-		OptimismMintableERC721Factory: struct {
-			Bridge        common.Address
-			RemoteChainId *big.Int
-		}{
-			Bridge:        predeploys.L2ERC721BridgeAddr,
-			RemoteChainId: new(big.Int).SetUint64(config.L1ChainID),
-		},
-		OptimismMintableERC20Factory: struct{}{},
-		ProxyAdmin:                   struct{}{},
-		BaseFeeVault: struct {
-			Recipient           common.Address
-			MinWithdrawalAmount *big.Int
-			WithdrawalNetwork   uint8
-		}{
-			Recipient:           config.BaseFeeVaultRecipient,
-			MinWithdrawalAmount: (*big.Int)(config.BaseFeeVaultMinimumWithdrawalAmount),
-			WithdrawalNetwork:   config.BaseFeeVaultWithdrawalNetwork.ToUint8(),
-		},
-		L1FeeVault: struct {
-			Recipient           common.Address
-			MinWithdrawalAmount *big.Int
-			WithdrawalNetwork   uint8
-		}{
-			Recipient:           config.L1FeeVaultRecipient,
-			MinWithdrawalAmount: (*big.Int)(config.L1FeeVaultMinimumWithdrawalAmount),
-			WithdrawalNetwork:   config.L1FeeVaultWithdrawalNetwork.ToUint8(),
-		},
-		SchemaRegistry: struct{}{},
-		EAS: struct {
-			Name string
-		}{
-			Name: "EAS",
-		},
-		Create2Deployer: struct{}{},
-	}
-
-	if err := cfg.Check(); err != nil {
-		return nil, err
-	}
-<<<<<<< HEAD
+		return immutable, fmt.Errorf("L1FeeVaultRecipient cannot be address(0): %w", ErrInvalidImmutablesConfig)
+	}
+
+	immutable["L2StandardBridge"] = immutables.ImmutableValues{
+		"otherBridge": config.L1StandardBridgeProxy,
+	}
+	immutable["L2CrossDomainMessenger"] = immutables.ImmutableValues{
+		"otherMessenger": config.L1CrossDomainMessengerProxy,
+	}
+	immutable["L2ERC721Bridge"] = immutables.ImmutableValues{
+		"messenger":   predeploys.L2CrossDomainMessengerAddr,
+		"otherBridge": config.L1ERC721BridgeProxy,
+	}
+	immutable["OptimismMintableERC721Factory"] = immutables.ImmutableValues{
+		"bridge":        predeploys.L2ERC721BridgeAddr,
+		"remoteChainId": new(big.Int).SetUint64(config.L1ChainID),
+	}
+	immutable["SequencerFeeVault"] = immutables.ImmutableValues{
+		"recipient":               config.SequencerFeeVaultRecipient,
+		"minimumWithdrawalAmount": config.SequencerFeeVaultMinimumWithdrawalAmount,
+		"withdrawalNetwork":       config.SequencerFeeVaultWithdrawalNetwork.ToUint8(),
+	}
+	immutable["L1FeeVault"] = immutables.ImmutableValues{
+		"recipient":               config.L1FeeVaultRecipient,
+		"minimumWithdrawalAmount": config.L1FeeVaultMinimumWithdrawalAmount,
+		"withdrawalNetwork":       config.L1FeeVaultWithdrawalNetwork.ToUint8(),
+	}
 	immutable["BaseFeeVault"] = immutables.ImmutableValues{
 		"recipient":               config.BaseFeeVaultRecipient,
 		"minimumWithdrawalAmount": config.BaseFeeVaultMinimumWithdrawalAmount,
@@ -876,12 +810,10 @@
 	immutable["FiatTokenV2_2"] = immutables.ImmutableValues{}
 
 	return immutable, nil
-=======
-	return &cfg, nil
->>>>>>> f7078830
-}
-
-// NewL2StorageConfig will create a StorageConfig given an instance of a DeployConfig and genesis block.
+}
+
+// NewL2StorageConfig will create a StorageConfig given an instance of a
+// Hardhat and a DeployConfig.
 func NewL2StorageConfig(config *DeployConfig, block *types.Block) (state.StorageConfig, error) {
 	storage := make(state.StorageConfig)
 
@@ -896,28 +828,15 @@
 		"msgNonce": 0,
 	}
 	storage["L2CrossDomainMessenger"] = state.StorageValues{
-		"_initialized":     1,
+		"_initialized":     initializedValue,
 		"_initializing":    false,
 		"xDomainMsgSender": "0x000000000000000000000000000000000000dEaD",
 		"msgNonce":         0,
-		"otherMessenger":   config.L1CrossDomainMessengerProxy,
 	}
 	storage["L2StandardBridge"] = state.StorageValues{
-		"_initialized":  1,
+		"_initialized":  initializedValue,
 		"_initializing": false,
-		"otherBridge":   config.L1StandardBridgeProxy,
 		"messenger":     predeploys.L2CrossDomainMessengerAddr,
-	}
-	storage["L2ERC721Bridge"] = state.StorageValues{
-		"_initialized":  1,
-		"_initializing": false,
-		"otherBridge":   config.L1ERC721BridgeProxy,
-		"messenger":     predeploys.L2CrossDomainMessengerAddr,
-	}
-	storage["OptimismMintableERC20Factory"] = state.StorageValues{
-		"_initialized":  1,
-		"_initializing": false,
-		"bridge":        predeploys.L2StandardBridgeAddr,
 	}
 	storage["L1Block"] = state.StorageValues{
 		"number":         block.Number(),
@@ -948,7 +867,6 @@
 	storage["ProxyAdmin"] = state.StorageValues{
 		"_owner": config.ProxyAdminOwner,
 	}
-<<<<<<< HEAD
 	storage["L2ERC721Bridge"] = state.StorageValues{
 		"messenger":     predeploys.L2CrossDomainMessengerAddr,
 		"_initialized":  initializedValue,
@@ -989,8 +907,6 @@
 		"initialized":         true,
 		"_initializedVersion": 3,
 	}
-=======
->>>>>>> f7078830
 	return storage, nil
 }
 
