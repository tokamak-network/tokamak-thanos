package opnode

import (
	"crypto/rand"
	"encoding/json"
	"errors"
	"fmt"
	"io"
	"os"
	"strings"

	"github.com/ethereum-optimism/optimism/op-node/chaincfg"
	plasma "github.com/ethereum-optimism/optimism/op-plasma"
	"github.com/ethereum-optimism/optimism/op-service/oppprof"
	"github.com/ethereum-optimism/optimism/op-service/sources"
	"github.com/ethereum/go-ethereum/common"
	"github.com/ethereum/go-ethereum/common/hexutil"
	"github.com/ethereum/go-ethereum/log"
	"github.com/urfave/cli/v2"

	"github.com/ethereum-optimism/optimism/op-node/flags"
	"github.com/ethereum-optimism/optimism/op-node/node"
	p2pcli "github.com/ethereum-optimism/optimism/op-node/p2p/cli"
	"github.com/ethereum-optimism/optimism/op-node/rollup"
	"github.com/ethereum-optimism/optimism/op-node/rollup/driver"
	"github.com/ethereum-optimism/optimism/op-node/rollup/sync"
	opflags "github.com/ethereum-optimism/optimism/op-service/flags"
)

// NewConfig creates a Config from the provided flags or environment variables.
func NewConfig(ctx *cli.Context, log log.Logger) (*node.Config, error) {
	if err := flags.CheckRequired(ctx); err != nil {
		return nil, err
	}

	rollupConfig, err := NewRollupConfigFromCLI(log, ctx)
	if err != nil {
		return nil, err
	}

	if !ctx.Bool(flags.RollupLoadProtocolVersions.Name) {
		log.Info("Not opted in to ProtocolVersions signal loading, disabling ProtocolVersions contract now.")
		rollupConfig.ProtocolVersionsAddress = common.Address{}
	}

	configPersistence := NewConfigPersistence(ctx)

	driverConfig := NewDriverConfig(ctx)

	p2pSignerSetup, err := p2pcli.LoadSignerSetup(ctx)
	if err != nil {
		return nil, fmt.Errorf("failed to load p2p signer: %w", err)
	}

	p2pConfig, err := p2pcli.NewConfig(ctx, rollupConfig)
	if err != nil {
		return nil, fmt.Errorf("failed to load p2p config: %w", err)
	}

	l1Endpoint := NewL1EndpointConfig(ctx)

	l2Endpoint, err := NewL2EndpointConfig(ctx, log)
	if err != nil {
		return nil, fmt.Errorf("failed to load l2 endpoints info: %w", err)
	}

	syncConfig, err := NewSyncConfig(ctx, log)
	if err != nil {
		return nil, fmt.Errorf("failed to create the sync config: %w", err)
	}

	haltOption := ctx.String(flags.RollupHalt.Name)
	if haltOption == "none" {
		haltOption = ""
	}

	cfg := &node.Config{
		L1:     l1Endpoint,
		L2:     l2Endpoint,
		Rollup: *rollupConfig,
		Driver: *driverConfig,
		Beacon: NewBeaconEndpointConfig(ctx),
		RPC: node.RPCConfig{
			ListenAddr:  ctx.String(flags.RPCListenAddr.Name),
			ListenPort:  ctx.Int(flags.RPCListenPort.Name),
			EnableAdmin: ctx.Bool(flags.RPCEnableAdmin.Name),
		},
		Metrics: node.MetricsConfig{
			Enabled:    ctx.Bool(flags.MetricsEnabledFlag.Name),
			ListenAddr: ctx.String(flags.MetricsAddrFlag.Name),
			ListenPort: ctx.Int(flags.MetricsPortFlag.Name),
		},
		Pprof:                       oppprof.ReadCLIConfig(ctx),
		P2P:                         p2pConfig,
		P2PSigner:                   p2pSignerSetup,
		L1EpochPollInterval:         ctx.Duration(flags.L1EpochPollIntervalFlag.Name),
		RuntimeConfigReloadInterval: ctx.Duration(flags.RuntimeConfigReloadIntervalFlag.Name),
		Heartbeat: node.HeartbeatConfig{
			Enabled: ctx.Bool(flags.HeartbeatEnabledFlag.Name),
			Moniker: ctx.String(flags.HeartbeatMonikerFlag.Name),
			URL:     ctx.String(flags.HeartbeatURLFlag.Name),
		},
<<<<<<< HEAD
		ConfigPersistence:   configPersistence,
		Sync:                *syncConfig,
		RollupHalt:          haltOption,
		RethDBPath:          ctx.String(flags.L1RethDBPath.Name),
		IsForkPublicNetwork: ctx.Bool(flags.IsForkPublicNetworkFlag.Name),
=======
		ConfigPersistence: configPersistence,
		Sync:              *syncConfig,
		RollupHalt:        haltOption,
		RethDBPath:        ctx.String(flags.L1RethDBPath.Name),

		ConductorEnabled:    ctx.Bool(flags.ConductorEnabledFlag.Name),
		ConductorRpc:        ctx.String(flags.ConductorRpcFlag.Name),
		ConductorRpcTimeout: ctx.Duration(flags.ConductorRpcTimeoutFlag.Name),

		Plasma: plasma.ReadCLIConfig(ctx),
>>>>>>> f7078830
	}

	if err := cfg.LoadPersisted(log); err != nil {
		return nil, fmt.Errorf("failed to load driver config: %w", err)
	}

	// conductor controls the sequencer state
	if cfg.ConductorEnabled {
		cfg.Driver.SequencerStopped = true
	}

	if err := cfg.Check(); err != nil {
		return nil, err
	}
	return cfg, nil
}

func NewBeaconEndpointConfig(ctx *cli.Context) node.L1BeaconEndpointSetup {
	return &node.L1BeaconEndpointConfig{
		BeaconAddr:             ctx.String(flags.BeaconAddr.Name),
		BeaconHeader:           ctx.String(flags.BeaconHeader.Name),
		BeaconArchiverAddr:     ctx.String(flags.BeaconArchiverAddr.Name),
		BeaconCheckIgnore:      ctx.Bool(flags.BeaconCheckIgnore.Name),
		BeaconFetchAllSidecars: ctx.Bool(flags.BeaconFetchAllSidecars.Name),
	}
}

func NewL1EndpointConfig(ctx *cli.Context) *node.L1EndpointConfig {
	return &node.L1EndpointConfig{
		L1NodeAddr:       ctx.String(flags.L1NodeAddr.Name),
		L1TrustRPC:       ctx.Bool(flags.L1TrustRPC.Name),
		L1RPCKind:        sources.RPCProviderKind(strings.ToLower(ctx.String(flags.L1RPCProviderKind.Name))),
		RateLimit:        ctx.Float64(flags.L1RPCRateLimit.Name),
		BatchSize:        ctx.Int(flags.L1RPCMaxBatchSize.Name),
		HttpPollInterval: ctx.Duration(flags.L1HTTPPollInterval.Name),
		MaxConcurrency:   ctx.Int(flags.L1RPCMaxConcurrency.Name),
	}
}

func NewL2EndpointConfig(ctx *cli.Context, log log.Logger) (*node.L2EndpointConfig, error) {
	l2Addr := ctx.String(flags.L2EngineAddr.Name)
	fileName := ctx.String(flags.L2EngineJWTSecret.Name)
	var secret [32]byte
	fileName = strings.TrimSpace(fileName)
	if fileName == "" {
		return nil, fmt.Errorf("file-name of jwt secret is empty")
	}
	if data, err := os.ReadFile(fileName); err == nil {
		jwtSecret := common.FromHex(strings.TrimSpace(string(data)))
		if len(jwtSecret) != 32 {
			return nil, fmt.Errorf("invalid jwt secret in path %s, not 32 hex-formatted bytes", fileName)
		}
		copy(secret[:], jwtSecret)
	} else {
		log.Warn("Failed to read JWT secret from file, generating a new one now. Configure L2 geth with --authrpc.jwt-secret=" + fmt.Sprintf("%q", fileName))
		if _, err := io.ReadFull(rand.Reader, secret[:]); err != nil {
			return nil, fmt.Errorf("failed to generate jwt secret: %w", err)
		}
		if err := os.WriteFile(fileName, []byte(hexutil.Encode(secret[:])), 0o600); err != nil {
			return nil, err
		}
	}

	return &node.L2EndpointConfig{
		L2EngineAddr:      l2Addr,
		L2EngineJWTSecret: secret,
	}, nil
}

func NewConfigPersistence(ctx *cli.Context) node.ConfigPersistence {
	stateFile := ctx.String(flags.RPCAdminPersistence.Name)
	if stateFile == "" {
		return node.DisabledConfigPersistence{}
	}
	return node.NewConfigPersistence(stateFile)
}

func NewDriverConfig(ctx *cli.Context) *driver.Config {
	return &driver.Config{
		VerifierConfDepth:   ctx.Uint64(flags.VerifierL1Confs.Name),
		SequencerConfDepth:  ctx.Uint64(flags.SequencerL1Confs.Name),
		SequencerEnabled:    ctx.Bool(flags.SequencerEnabledFlag.Name),
		SequencerStopped:    ctx.Bool(flags.SequencerStoppedFlag.Name),
		SequencerMaxSafeLag: ctx.Uint64(flags.SequencerMaxSafeLagFlag.Name),
	}
}

func NewRollupConfigFromCLI(log log.Logger, ctx *cli.Context) (*rollup.Config, error) {
	network := ctx.String(opflags.NetworkFlagName)
	rollupConfigPath := ctx.String(opflags.RollupConfigFlagName)
	if ctx.Bool(flags.BetaExtraNetworks.Name) {
		log.Warn("The beta.extra-networks flag is deprecated and can be omitted safely.")
	}
	rollupConfig, err := NewRollupConfig(log, network, rollupConfigPath)
	if err != nil {
		return nil, err
	}
	applyOverrides(ctx, rollupConfig)
	return rollupConfig, nil
}

func NewRollupConfig(log log.Logger, network string, rollupConfigPath string) (*rollup.Config, error) {
	if network != "" {
		if rollupConfigPath != "" {
			log.Error(`Cannot configure network and rollup-config at the same time.
Startup will proceed to use the network-parameter and ignore the rollup config.
Conflicting configuration is deprecated, and will stop the op-node from starting in the future.
`, "network", network, "rollup_config", rollupConfigPath)
		}
		rollupConfig, err := chaincfg.GetRollupConfig(network)
		if err != nil {
			return nil, err
		}
		return rollupConfig, nil
	}

	file, err := os.Open(rollupConfigPath)
	if err != nil {
		return nil, fmt.Errorf("failed to read rollup config: %w", err)
	}
	defer file.Close()

	var rollupConfig rollup.Config
	if err := json.NewDecoder(file).Decode(&rollupConfig); err != nil {
		return nil, fmt.Errorf("failed to decode rollup config: %w", err)
	}
	return &rollupConfig, nil
}

func applyOverrides(ctx *cli.Context, rollupConfig *rollup.Config) {
	if ctx.IsSet(opflags.CanyonOverrideFlagName) {
		canyon := ctx.Uint64(opflags.CanyonOverrideFlagName)
		rollupConfig.CanyonTime = &canyon
	}
	if ctx.IsSet(opflags.DeltaOverrideFlagName) {
		delta := ctx.Uint64(opflags.DeltaOverrideFlagName)
		rollupConfig.DeltaTime = &delta
	}
	if ctx.IsSet(opflags.EcotoneOverrideFlagName) {
		ecotone := ctx.Uint64(opflags.EcotoneOverrideFlagName)
		rollupConfig.EcotoneTime = &ecotone
	}
}

func NewSnapshotLogger(ctx *cli.Context) (log.Logger, error) {
	snapshotFile := ctx.String(flags.SnapshotLog.Name)
	if snapshotFile == "" {
		return log.NewLogger(log.DiscardHandler()), nil
	}

	sf, err := os.OpenFile(snapshotFile, os.O_CREATE|os.O_APPEND|os.O_WRONLY, 0644)
	if err != nil {
		return nil, err
	}
	handler := log.JSONHandler(sf)
	return log.NewLogger(handler), nil
}

func NewSyncConfig(ctx *cli.Context, log log.Logger) (*sync.Config, error) {
	if ctx.IsSet(flags.L2EngineSyncEnabled.Name) && ctx.IsSet(flags.SyncModeFlag.Name) {
		return nil, errors.New("cannot set both --l2.engine-sync and --syncmode at the same time.")
	} else if ctx.IsSet(flags.L2EngineSyncEnabled.Name) {
		log.Error("l2.engine-sync is deprecated and will be removed in a future release. Use --syncmode=execution-layer instead.")
	}
	mode, err := sync.StringToMode(ctx.String(flags.SyncModeFlag.Name))
	if err != nil {
		return nil, err
	}
	cfg := &sync.Config{
		SyncMode:           mode,
		SkipSyncStartCheck: ctx.Bool(flags.SkipSyncStartCheck.Name),
	}
	if ctx.Bool(flags.L2EngineSyncEnabled.Name) {
		cfg.SyncMode = sync.ELSync
	}

	return cfg, nil
}<|MERGE_RESOLUTION|>--- conflicted
+++ resolved
@@ -100,13 +100,6 @@
 			Moniker: ctx.String(flags.HeartbeatMonikerFlag.Name),
 			URL:     ctx.String(flags.HeartbeatURLFlag.Name),
 		},
-<<<<<<< HEAD
-		ConfigPersistence:   configPersistence,
-		Sync:                *syncConfig,
-		RollupHalt:          haltOption,
-		RethDBPath:          ctx.String(flags.L1RethDBPath.Name),
-		IsForkPublicNetwork: ctx.Bool(flags.IsForkPublicNetworkFlag.Name),
-=======
 		ConfigPersistence: configPersistence,
 		Sync:              *syncConfig,
 		RollupHalt:        haltOption,
@@ -117,7 +110,6 @@
 		ConductorRpcTimeout: ctx.Duration(flags.ConductorRpcTimeoutFlag.Name),
 
 		Plasma: plasma.ReadCLIConfig(ctx),
->>>>>>> f7078830
 	}
 
 	if err := cfg.LoadPersisted(log); err != nil {
