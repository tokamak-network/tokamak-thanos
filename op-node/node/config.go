--- conflicted
+++ resolved
@@ -66,10 +66,8 @@
 	// [OPTIONAL] The reth DB path to read receipts from
 	RethDBPath string
 
-<<<<<<< HEAD
 	// [OPTIONAL] The flag determines whatever the network is the fork public network
 	IsForkPublicNetwork bool
-=======
 	// Conductor is used to determine this node is the leader sequencer.
 	ConductorEnabled    bool
 	ConductorRpc        string
@@ -77,7 +75,6 @@
 
 	// Plasma DA config
 	Plasma plasma.CLIConfig
->>>>>>> f7078830
 }
 
 type RPCConfig struct {
