--- conflicted
+++ resolved
@@ -25,11 +25,7 @@
 // This is the fixed overhead frame size, calculated as specified
 // in the [Frame Format] specs: 16 + 2 + 4 + 1 = 23 bytes.
 //
-<<<<<<< HEAD
 // [Frame Format]: https://github.com/tokamak-network/tokamak-thanos/blob/develop/specs/derivation.md#frame-format
-=======
-// [Frame Format]: https://github.com/ethereum-optimism/specs/blob/main/specs/protocol/derivation.md#frame-format
->>>>>>> f8143c8c
 const FrameV0OverHeadSize = 23
 
 type Compressor interface {
