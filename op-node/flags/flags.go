--- conflicted
+++ resolved
@@ -396,9 +396,6 @@
 	RollupHalt,
 	RollupLoadProtocolVersions,
 	L1RethDBPath,
-<<<<<<< HEAD
-	IsForkPublicNetworkFlag,
-=======
 	ConductorEnabledFlag,
 	ConductorRpcFlag,
 	ConductorRpcTimeoutFlag,
@@ -411,7 +408,6 @@
 	BackupL2UnsafeSyncRPC,
 	BackupL2UnsafeSyncRPCTrustRPC,
 	// Deprecated P2P Flags are added at the init step
->>>>>>> f7078830
 }
 
 // Flags contains the list of configuration options available to the binary.
