import argparse
import logging
import os
import subprocess
import json
import socket
import datetime
import time
import shutil
import http.client
<<<<<<< HEAD
import gzip
=======
import glob
import shutil
>>>>>>> c8c47b79
from multiprocessing import Process, Queue
import concurrent.futures
from collections import namedtuple

<<<<<<< HEAD
=======
import devnet.log_setup

>>>>>>> c8c47b79
pjoin = os.path.join

parser = argparse.ArgumentParser(description='Bedrock devnet launcher')
parser.add_argument('--monorepo-dir', help='Directory of the monorepo', default=os.getcwd())
parser.add_argument('--allocs', help='Only create the allocs and exit', type=bool, action=argparse.BooleanOptionalAction)
parser.add_argument('--test', help='Tests the deployment, must already be deployed', type=bool, action=argparse.BooleanOptionalAction)
parser.add_argument('--fork-public-network',
                    help='Fork the public network',
                    type=bool,
                    default=os.environ.get('FORK_PUBLIC_NETWORK').lower() == 'true' if os.environ.get('FORK_PUBLIC_NETWORK') else False)
parser.add_argument('--l1-rpc-url', help='Public L1 RPC URL', type=str, default=os.environ.get('L1_RPC'))
parser.add_argument('--from-block-number', help='From block number', type=int, default=os.environ.get('FROM_BLOCK_NUMBER'))
parser.add_argument('--l2-native-token', help='L2 native token', type=str, default=os.environ.get('L2_NATIVE_TOKEN'))
parser.add_argument('--legacy', help='Legacy(using eth) or not(apply native token)', type=bool, action=argparse.BooleanOptionalAction)
parser.add_argument('--admin-key', help='The admin private key for upgrade contracts', type=str, default=os.environ.get('DEVNET_ADMIN_PRIVATE_KEY'))

log = logging.getLogger()

class Bunch:
    def __init__(self, **kwds):
        self.__dict__.update(kwds)

class ChildProcess:
    def __init__(self, func, *args):
        self.errq = Queue()
        self.process = Process(target=self._func, args=(func, args))

    def _func(self, func, args):
        try:
            func(*args)
        except Exception as e:
            self.errq.put(str(e))

    def start(self):
        self.process.start()

    def join(self):
        self.process.join()

    def get_error(self):
        return self.errq.get() if not self.errq.empty() else None


def main():
    args = parser.parse_args()

    validate_fork_public_network(args)

    monorepo_dir = os.path.abspath(args.monorepo_dir)
    devnet_dir = pjoin(monorepo_dir, '.devnet')
    contracts_bedrock_dir = pjoin(monorepo_dir, 'packages', 'tokamak', 'contracts-bedrock') if not args.legacy else pjoin(monorepo_dir, 'packages', 'contracts-bedrock')
    deployment_dir = pjoin(contracts_bedrock_dir, 'deployments', 'devnetL1')
    op_node_dir = pjoin(args.monorepo_dir, 'op-node')
    ops_bedrock_dir = pjoin(monorepo_dir, 'ops-bedrock')
    deploy_config_dir = pjoin(contracts_bedrock_dir, 'deploy-config')
    devnet_config_path = pjoin(deploy_config_dir, 'devnetL1.json')
    devnet_config_template_path = pjoin(deploy_config_dir, 'devnetL1-template.json')
    ops_chain_ops = pjoin(monorepo_dir, 'op-chain-ops')
    sdk_dir = pjoin(monorepo_dir, 'packages', 'tokamak', 'sdk') if not args.legacy else pjoin(monorepo_dir, 'packages', 'sdk')
    bedrock_devnet_dir = pjoin(monorepo_dir, 'bedrock-devnet')

    paths = Bunch(
      mono_repo_dir=monorepo_dir,
      devnet_dir=devnet_dir,
      contracts_bedrock_dir=contracts_bedrock_dir,
      deployment_dir=deployment_dir,
      l1_deployments_path=pjoin(deployment_dir, '.deploy'),
      deploy_config_dir=deploy_config_dir,
      devnet_config_path=devnet_config_path,
      devnet_config_template_path=devnet_config_template_path,
      op_node_dir=op_node_dir,
      ops_bedrock_dir=ops_bedrock_dir,
      ops_chain_ops=ops_chain_ops,
      sdk_dir=sdk_dir,
      genesis_l1_path=pjoin(devnet_dir, 'genesis-l1.json'),
      genesis_l2_path=pjoin(devnet_dir, 'genesis-l2.json'),
      allocs_path=pjoin(devnet_dir, 'allocs-l1.json'),
      addresses_json_path=pjoin(devnet_dir, 'addresses.json'),
      sdk_addresses_json_path=pjoin(devnet_dir, 'sdk-addresses.json'),
      rollup_config_path=pjoin(devnet_dir, 'rollup.json'),
<<<<<<< HEAD
      fork_public_network = args.fork_public_network,
      l1_rpc_url = args.l1_rpc_url,
      l2_native_token = args.l2_native_token,
      from_block_number = args.from_block_number,
=======
      bedrock_devnet_path=bedrock_devnet_dir,
      admin_key=args.admin_key
>>>>>>> c8c47b79
    )

    if args.test:
      log.info('Testing deployed devnet')
      devnet_test(paths)
      return

    os.makedirs(devnet_dir, exist_ok=True)

    if args.allocs:
      devnet_l1_genesis(paths)
      return

    git_commit = subprocess.run(['git', 'rev-parse', 'HEAD'], capture_output=True, text=True).stdout.strip()
    git_date = subprocess.run(['git', 'show', '-s', "--format=%ct"], capture_output=True, text=True).stdout.strip()

    # CI loads the images from workspace, and does not otherwise know the images are good as-is
    if os.getenv('DEVNET_NO_BUILD') == "true":
        log.info('Skipping docker images build')
    else:
        log.info(f'Building docker images for git commit {git_commit} ({git_date})')
        run_command(['docker', 'compose', 'build', '--progress', 'plain',
                     '--build-arg', f'GIT_COMMIT={git_commit}', '--build-arg', f'GIT_DATE={git_date}'],
                    cwd=paths.ops_bedrock_dir, env={
            'PWD': paths.ops_bedrock_dir,
            'DOCKER_BUILDKIT': '1', # (should be available by default in later versions, but explicitly enable it anyway)
            'COMPOSE_DOCKER_CLI_BUILD': '1'  # use the docker cache
        })

    log.info('Devnet starting')
    devnet_deploy(paths)

def deploy_contracts(paths):
    wait_up(8545)
    wait_for_rpc_server('127.0.0.1:8545')
    res = eth_accounts('127.0.0.1:8545')

    response = json.loads(res)
    account = response['result'][0 if paths.admin_key is None else 1]
    log.info(f'Deploying with {account}')

<<<<<<< HEAD
    # Proxy exists on the fork public network(used by anvil)
    # We don't need to deploy the proxy contract
    # https://book.getfoundry.sh/tutorials/create2-tutorial
    if not paths.fork_public_network:
        # send some ether to the create2 deployer account
        run_command([
          'cast', 'send', '--from', account,
          '--rpc-url', 'http://127.0.0.1:8545',
          '--unlocked', '--value', '1ether', '0x3fAB184622Dc19b6109349B94811493BF2a45362'
        ], env={}, cwd=paths.contracts_bedrock_dir)
=======
    # send some ether to the create2 deployer account
    cmd = [
        'cast', 'send',
        '--rpc-url', 'http://127.0.0.1:8545',
        '--value', '1ether', '0x3fAB184622Dc19b6109349B94811493BF2a45362'
    ]
    cmd.extend(['--from', account, '--unlocked']) if paths.admin_key is None else cmd.extend(['--password', '1234'])
    run_command(cmd, env={}, cwd=paths.contracts_bedrock_dir)
>>>>>>> c8c47b79

        # deploy the create2 deployer
        run_command([
          'cast', 'publish', '--rpc-url', 'http://127.0.0.1:8545',
          '0xf8a58085174876e800830186a08080b853604580600e600039806000f350fe7fffffffffffffffffffffffffffffffffffffffffffffffffffffffffffffffe03601600081602082378035828234f58015156039578182fd5b8082525050506014600cf31ba02222222222222222222222222222222222222222222222222222222222222222a02222222222222222222222222222222222222222222222222222222222222222'
        ], env={}, cwd=paths.contracts_bedrock_dir)

    fqn = 'scripts/Deploy.s.sol:Deploy'
    cmd = [
        'forge', 'script', fqn,
        '--rpc-url', 'http://127.0.0.1:8545', '--broadcast'
    ]
    cmd.extend(['--sender', account, '--unlocked']) if paths.admin_key is None else cmd.extend(['--private-key', paths.admin_key])
    run_command(cmd, env={}, cwd=paths.contracts_bedrock_dir)

    shutil.copy(paths.l1_deployments_path, paths.addresses_json_path)

    log.info('Syncing contracts.')
    run_command([
        'forge', 'script', fqn, '--sig', 'sync()',
        '--memory-limit', '268435456',
        '--rpc-url', 'http://127.0.0.1:8545'
    ], env={}, cwd=paths.contracts_bedrock_dir)

def init_devnet_l1_deploy_config(paths, update_timestamp=False, temp=True):
    deploy_config = read_json(paths.devnet_config_template_path) if temp else read_json(paths.devnet_config_path)
    if update_timestamp:
        deploy_config['l1GenesisBlockTimestamp'] = '{:#x}'.format(int(time.time()))
    write_json(paths.devnet_config_path, deploy_config)

def init_admin_geth(paths):
    deploy_config = read_json(paths.devnet_config_template_path)
    admin_address = deploy_config['finalSystemOwner']

    f = open(pjoin(paths.bedrock_devnet_path, 'genesis.json'), "w+")
    run_command([
        'geth', '--dev', 'dumpgenesis'
    ], cwd=paths.bedrock_devnet_path, stdout=f)
    f.close()

    genesis = read_json(pjoin(paths.bedrock_devnet_path, 'genesis.json'))

    genesis["config"]["chainId"] = 900

    alloc = genesis['alloc']
    alloc[admin_address] = {
        "balance": "10000000000000000000"
    }
    genesis['alloc'] = alloc

    write_file(pjoin(paths.bedrock_devnet_path, 'keystore'), paths.admin_key[2:])
    write_file(pjoin(paths.bedrock_devnet_path, 'password'), '1234')

    write_json(pjoin(paths.bedrock_devnet_path, 'genesis.json'), genesis)
    geth_init(paths)
    os.environ.setdefault(
        key = 'GETH_DATADIR',
        value = 'data',
    )

    key_store = pjoin(paths.bedrock_devnet_path, 'data', 'keystore')
    key_file = glob.glob(f"{key_store}/*{admin_address[2:].lower()}*")
    os.environ.setdefault(
        key = 'ETH_KEYSTORE',
        value = pjoin(paths.bedrock_devnet_path, 'data', 'keystore', key_file[0])
    )


def geth_init(paths):
    run_command([
        'geth', '--dev', '--datadir', 'data', 'init', 'genesis.json'
    ], cwd=paths.bedrock_devnet_path)

    run_command([
        'geth', '--datadir', 'data', '--password', 'password', 'account', 'import', 'keystore'
    ], cwd=paths.bedrock_devnet_path)
    delete_file(pjoin(paths.bedrock_devnet_path, 'keystore'))
    delete_file(pjoin(paths.bedrock_devnet_path, 'password'))
    delete_file(pjoin(paths.bedrock_devnet_path, 'genesis.json'))

def devnet_l1_genesis(paths):
    log.info('Generating L1 genesis state')
    init_devnet_l1_deploy_config(paths)

<<<<<<< HEAD
    if paths.fork_public_network:
        log.info('Start to fork the public network. Wait to warm up the fork public network.')
        geth = subprocess.Popen([
            'anvil', '--fork-url', paths.l1_rpc_url, '--fork-block-number', str(paths.from_block_number),
            '--chain-id', '1337'
        ])
        time.sleep(30)
    else:
        geth = subprocess.Popen([
            'geth', '--dev', '--dev.period', '2', '--http', '--http.api', 'eth,debug',
            '--verbosity', '4', '--gcmode', 'archive', '--dev.gaslimit', '30000000',
            '--rpc.allow-unprotected-txs'
        ])

=======
    if paths.admin_key is not None and not os.path.exists(pjoin(paths.bedrock_devnet_path, 'data')) :
        init_admin_geth(paths)

    geth = subprocess.Popen([
        'geth', '--dev', '--dev.period', '2', '--http', '--http.api', 'eth,debug',
        '--verbosity', '4', '--gcmode', 'archive', '--dev.gaslimit', '30000000',
        '--rpc.allow-unprotected-txs'
    ], cwd=pjoin(paths.mono_repo_dir, 'bedrock-devnet'))
>>>>>>> c8c47b79

    try:
        forge = ChildProcess(deploy_contracts, paths)
        forge.start()
        forge.join()
        err = forge.get_error()
        if err:
            raise Exception(f"Exception occurred in child process: {err}")

        if paths.fork_public_network:
          res = anvil_dumpState('127.0.0.1:8545')
          allocs = convert_anvil_dump(res)
        else:
          res = debug_dumpBlock('127.0.0.1:8545')
          response = json.loads(res)
          allocs = response['result']
        write_json(paths.allocs_path, allocs)
    finally:
        geth.terminate()


# Bring up the devnet where the contracts are deployed to L1
def devnet_deploy(paths):
    if os.path.exists(paths.genesis_l1_path):
        log.info('L1 genesis already generated.')
    else:
        log.info('Generating L1 genesis.')
        if os.path.exists(paths.allocs_path) == False:
            devnet_l1_genesis(paths)

        # It's odd that we want to regenerate the devnetL1.json file with
        # an updated timestamp different than the one used in the devnet_l1_genesis
        # function.  But, without it, CI flakes on this test rather consistently.
        # If someone reads this comment and understands why this is being done, please
        # update this comment to explain.
        init_devnet_l1_deploy_config(paths, update_timestamp=True, temp=False)
        outfile_l1 = pjoin(paths.devnet_dir, 'genesis-l1.json')
        run_command([
            'go', 'run', 'cmd/main.go', 'genesis', 'l1',
            '--deploy-config', paths.devnet_config_path,
            '--l1-allocs', paths.allocs_path,
            '--l1-deployments', paths.addresses_json_path,
            '--outfile.l1', outfile_l1,
        ], cwd=paths.op_node_dir)

    log.info('Starting L1.')
    run_command(['docker', 'compose', 'up', '-d', 'l1'], cwd=paths.ops_bedrock_dir, env={
        'PWD': paths.ops_bedrock_dir
    })
    wait_up(8545)
    wait_for_rpc_server('127.0.0.1:8545')

    if os.path.exists(paths.genesis_l2_path):
        log.info('L2 genesis and rollup configs already generated.')
    else:
        log.info('Generating L2 genesis and rollup configs.')
        run_command([
            'go', 'run', 'cmd/main.go', 'genesis', 'l2',
            '--l1-rpc', 'http://localhost:8545',
            '--deploy-config', paths.devnet_config_path,
            '--deployment-dir', paths.deployment_dir,
            '--outfile.l2', pjoin(paths.devnet_dir, 'genesis-l2.json'),
            '--outfile.rollup', pjoin(paths.devnet_dir, 'rollup.json')
        ], cwd=paths.op_node_dir)

    rollup_config = read_json(paths.rollup_config_path)
    addresses = read_json(paths.addresses_json_path)

    log.info('Bringing up L2.')
    run_command(['docker', 'compose', 'up', '-d', 'l2'], cwd=paths.ops_bedrock_dir, env={
        'PWD': paths.ops_bedrock_dir
    })
    wait_up(9545)
    wait_for_rpc_server('127.0.0.1:9545')

    l2_output_oracle = addresses['L2OutputOracleProxy']
    log.info(f'Using L2OutputOracle {l2_output_oracle}')
    batch_inbox_address = rollup_config['batch_inbox_address']
    log.info(f'Using batch inbox {batch_inbox_address}')

    log.info('Bringing up `op-node`, `op-proposer` and `op-batcher`.')
    run_command(['docker', 'compose', 'up', '-d', 'op-node', 'op-proposer', 'op-batcher'], cwd=paths.ops_bedrock_dir, env={
        'PWD': paths.ops_bedrock_dir,
        'L2OO_ADDRESS': l2_output_oracle,
        'SEQUENCER_BATCH_INBOX_ADDRESS': batch_inbox_address
    })

    log.info('Bringing up `artifact-server`')
    run_command(['docker', 'compose', 'up', '-d', 'artifact-server'], cwd=paths.ops_bedrock_dir, env={
        'PWD': paths.ops_bedrock_dir
    })

    shutil.rmtree(pjoin(paths.bedrock_devnet_path, 'data'), ignore_errors=True)

    log.info('Devnet ready.')


def eth_accounts(url):
    log.info(f'Fetch eth_accounts {url}')
    conn = http.client.HTTPConnection(url)
    headers = {'Content-type': 'application/json'}
    body = '{"id":2, "jsonrpc":"2.0", "method": "eth_accounts", "params":[]}'
    conn.request('POST', '/', body, headers)
    response = conn.getresponse()
    data = response.read().decode()
    conn.close()
    return data

def debug_dumpBlock(url):
    log.info(f'Fetch debug_dumpBlock {url}')
    conn = http.client.HTTPConnection(url)
    headers = {'Content-type': 'application/json'}
    body = '{"id":3, "jsonrpc":"2.0", "method": "debug_dumpBlock", "params":["latest"]}'
    conn.request('POST', '/', body, headers)
    response = conn.getresponse()
    data = response.read().decode()
    conn.close()
    return data


def wait_for_rpc_server(url):
    log.info(f'Waiting for RPC server at {url}')

    conn = http.client.HTTPConnection(url)
    headers = {'Content-type': 'application/json'}
    body = '{"id":1, "jsonrpc":"2.0", "method": "eth_chainId", "params":[]}'

    while True:
        try:
            conn.request('POST', '/', body, headers)
            response = conn.getresponse()
            conn.close()
            if response.status < 300:
                log.info(f'RPC server at {url} ready')
                return
        except Exception as e:
            log.info(f'Waiting for RPC server at {url}')
            time.sleep(1)


CommandPreset = namedtuple('Command', ['name', 'args', 'cwd', 'timeout'])


def devnet_test(paths):
    # Check the L2 config
    run_command(
        ['go', 'run', 'cmd/check-l2/main.go', '--l2-rpc-url', 'http://localhost:9545', '--l1-rpc-url', 'http://localhost:8545'],
        cwd=paths.ops_chain_ops,
    )

    # Run the two commands with different signers, so the ethereum nonce management does not conflict
    # And do not use devnet system addresses, to avoid breaking fee-estimation or nonce values.
    run_commands([
        CommandPreset('erc20-test',
          ['npx', 'hardhat',  'deposit-erc20', '--network',  'devnetL1',
           '--l1-contracts-json-path', paths.addresses_json_path, '--signer-index', '14'],
          cwd=paths.sdk_dir, timeout=8*60),
        CommandPreset('eth-test',
          ['npx', 'hardhat',  'deposit-eth', '--network',  'devnetL1',
           '--l1-contracts-json-path', paths.addresses_json_path, '--signer-index', '15'],
          cwd=paths.sdk_dir, timeout=8*60)
    ], max_workers=2)


def run_commands(commands: list[CommandPreset], max_workers=2):
    with concurrent.futures.ThreadPoolExecutor(max_workers=max_workers) as executor:
        futures = [executor.submit(run_command_preset, cmd) for cmd in commands]

        for future in concurrent.futures.as_completed(futures):
            result = future.result()
            if result:
                print(result.stdout)


def run_command_preset(command: CommandPreset):
    with subprocess.Popen(command.args, cwd=command.cwd,
                          stdout=subprocess.PIPE, stderr=subprocess.PIPE, text=True) as proc:
        try:
            # Live output processing
            for line in proc.stdout:
                # Annotate and print the line with timestamp and command name
                timestamp = datetime.datetime.utcnow().strftime('%H:%M:%S.%f')
                # Annotate and print the line with the timestamp
                print(f"[{timestamp}][{command.name}] {line}", end='')

            stdout, stderr = proc.communicate(timeout=command.timeout)

            if proc.returncode != 0:
                raise RuntimeError(f"Command '{' '.join(command.args)}' failed with return code {proc.returncode}: {stderr}")

        except subprocess.TimeoutExpired:
            raise RuntimeError(f"Command '{' '.join(command.args)}' timed out!")

        except Exception as e:
            raise RuntimeError(f"Error executing '{' '.join(command.args)}': {e}")

        finally:
            # Ensure process is terminated
            proc.kill()
    return proc.returncode


def run_command(args, check=True, shell=False, cwd=None, env=None, timeout=None, stdout=None):
    env = env if env else {}
    return subprocess.run(
        args,
        check=check,
        shell=shell,
        env={
            **os.environ,
            **env
        },
        cwd=cwd,
        timeout=timeout,
        stdout=stdout
    )


def wait_up(port, retries=10, wait_secs=1):
    for i in range(0, retries):
        log.info(f'Trying 127.0.0.1:{port}')
        s = socket.socket(socket.AF_INET, socket.SOCK_STREAM)
        try:
            s.connect(('127.0.0.1', int(port)))
            s.shutdown(2)
            log.info(f'Connected 127.0.0.1:{port}')
            return True
        except Exception:
            time.sleep(wait_secs)

    raise Exception(f'Timed out waiting for port {port}.')


def write_json(path, data):
    with open(path, 'w+') as f:
        json.dump(data, f, indent='  ')


def read_json(path):
    with open(path, 'r') as f:
        return json.load(f)

<<<<<<< HEAD

def validate_fork_public_network(args):
    fork_public_network = args.fork_public_network
    l1_rpc_url = args.l1_rpc_url
    l2_native_token = args.l2_native_token
    from_block_number = args.from_block_number
    # If fork the public network, validate the required params related to
    if fork_public_network:
      if not l1_rpc_url:
        raise Exception("Please provide the L1_RPC URL for the forked network.")

      if not l2_native_token:
        raise Exception("Please provide the L2_NATIVE_TOKEN for the forked network.")


      if not from_block_number:
        raise Exception("Please provide the FROM_BLOCK_NUMBER for the forked network.")

      if from_block_number <= 0:
        raise Exception("Please provide the FROM_BLOCK_NUMBER is bigger than zero.")
      log.info(f'Fork from RPC URL: {l1_rpc_url}, from block number: {from_block_number}, l2 native token: {l2_native_token}')


def anvil_dumpState(url):
    log.info(f'Fetch debug_dumpBlock {url}')
    conn = http.client.HTTPConnection(url)
    headers = {'Content-type': 'application/json'}
    body = '{"id":3, "jsonrpc":"2.0", "method": "anvil_dumpState", "params":[]}'
    conn.request('POST', '/', body, headers)
    data = conn.getresponse().read()
    # Anvil returns a JSON-RPC response with a hex-encoded "result" field
    result = json.loads(data.decode('utf-8'))['result']
    result_bytes = bytes.fromhex(result[2:])
    uncompressed = gzip.decompress(result_bytes).decode()
    return json.loads(uncompressed)

def convert_anvil_dump(dump):
    accounts = dump['accounts']

    for account in accounts.values():
      bal = account['balance']
      account['balance'] = str(int(bal, 16))

      if 'storage' in account:
        storage = account['storage']
        storage_keys = list(storage.keys())
        for key in storage_keys:
          value = storage[key]
          del storage[key]
          storage[pad_hex(key)] = pad_hex(value)
    return dump

def pad_hex(input):
    return '0x' + input.replace('0x', '').zfill(64)
=======
def write_file(path, data):
    f = open(path, 'w+')
    f.write(data)
    f.close()

def delete_file(path):
    os.remove(path)
>>>>>>> c8c47b79
<|MERGE_RESOLUTION|>--- conflicted
+++ resolved
@@ -8,21 +8,14 @@
 import time
 import shutil
 import http.client
-<<<<<<< HEAD
 import gzip
-=======
 import glob
-import shutil
->>>>>>> c8c47b79
 from multiprocessing import Process, Queue
 import concurrent.futures
 from collections import namedtuple
 
-<<<<<<< HEAD
-=======
 import devnet.log_setup
 
->>>>>>> c8c47b79
 pjoin = os.path.join
 
 parser = argparse.ArgumentParser(description='Bedrock devnet launcher')
@@ -103,15 +96,12 @@
       addresses_json_path=pjoin(devnet_dir, 'addresses.json'),
       sdk_addresses_json_path=pjoin(devnet_dir, 'sdk-addresses.json'),
       rollup_config_path=pjoin(devnet_dir, 'rollup.json'),
-<<<<<<< HEAD
       fork_public_network = args.fork_public_network,
       l1_rpc_url = args.l1_rpc_url,
       l2_native_token = args.l2_native_token,
       from_block_number = args.from_block_number,
-=======
       bedrock_devnet_path=bedrock_devnet_dir,
       admin_key=args.admin_key
->>>>>>> c8c47b79
     )
 
     if args.test:
@@ -153,27 +143,18 @@
     account = response['result'][0 if paths.admin_key is None else 1]
     log.info(f'Deploying with {account}')
 
-<<<<<<< HEAD
     # Proxy exists on the fork public network(used by anvil)
     # We don't need to deploy the proxy contract
     # https://book.getfoundry.sh/tutorials/create2-tutorial
     if not paths.fork_public_network:
         # send some ether to the create2 deployer account
-        run_command([
-          'cast', 'send', '--from', account,
-          '--rpc-url', 'http://127.0.0.1:8545',
-          '--unlocked', '--value', '1ether', '0x3fAB184622Dc19b6109349B94811493BF2a45362'
-        ], env={}, cwd=paths.contracts_bedrock_dir)
-=======
-    # send some ether to the create2 deployer account
-    cmd = [
-        'cast', 'send',
-        '--rpc-url', 'http://127.0.0.1:8545',
-        '--value', '1ether', '0x3fAB184622Dc19b6109349B94811493BF2a45362'
-    ]
-    cmd.extend(['--from', account, '--unlocked']) if paths.admin_key is None else cmd.extend(['--password', '1234'])
-    run_command(cmd, env={}, cwd=paths.contracts_bedrock_dir)
->>>>>>> c8c47b79
+        cmd = [
+            'cast', 'send',
+            '--rpc-url', 'http://127.0.0.1:8545',
+            '--value', '1ether', '0x3fAB184622Dc19b6109349B94811493BF2a45362'
+        ]
+        cmd.extend(['--from', account, '--unlocked']) if paths.admin_key is None else cmd.extend(['--password', '1234'])
+        run_command(cmd, env={}, cwd=paths.contracts_bedrock_dir)
 
         # deploy the create2 deployer
         run_command([
@@ -258,7 +239,6 @@
     log.info('Generating L1 genesis state')
     init_devnet_l1_deploy_config(paths)
 
-<<<<<<< HEAD
     if paths.fork_public_network:
         log.info('Start to fork the public network. Wait to warm up the fork public network.')
         geth = subprocess.Popen([
@@ -267,22 +247,14 @@
         ])
         time.sleep(30)
     else:
+        if paths.admin_key is not None and not os.path.exists(pjoin(paths.bedrock_devnet_path, 'data')) :
+            init_admin_geth(paths)
+
         geth = subprocess.Popen([
             'geth', '--dev', '--dev.period', '2', '--http', '--http.api', 'eth,debug',
             '--verbosity', '4', '--gcmode', 'archive', '--dev.gaslimit', '30000000',
             '--rpc.allow-unprotected-txs'
-        ])
-
-=======
-    if paths.admin_key is not None and not os.path.exists(pjoin(paths.bedrock_devnet_path, 'data')) :
-        init_admin_geth(paths)
-
-    geth = subprocess.Popen([
-        'geth', '--dev', '--dev.period', '2', '--http', '--http.api', 'eth,debug',
-        '--verbosity', '4', '--gcmode', 'archive', '--dev.gaslimit', '30000000',
-        '--rpc.allow-unprotected-txs'
-    ], cwd=pjoin(paths.mono_repo_dir, 'bedrock-devnet'))
->>>>>>> c8c47b79
+        ], cwd=pjoin(paths.mono_repo_dir, 'bedrock-devnet'))
 
     try:
         forge = ChildProcess(deploy_contracts, paths)
@@ -525,7 +497,6 @@
     with open(path, 'r') as f:
         return json.load(f)
 
-<<<<<<< HEAD
 
 def validate_fork_public_network(args):
     fork_public_network = args.fork_public_network
@@ -580,12 +551,11 @@
 
 def pad_hex(input):
     return '0x' + input.replace('0x', '').zfill(64)
-=======
+
 def write_file(path, data):
     f = open(path, 'w+')
     f.write(data)
     f.close()
 
 def delete_file(path):
-    os.remove(path)
->>>>>>> c8c47b79
+    os.remove(path)