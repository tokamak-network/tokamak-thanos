package sources

import (
	"fmt"
	"math/big"
	"strings"

	"github.com/ethereum/go-ethereum/rlp"
	"github.com/holiman/uint256"

	"github.com/ethereum/go-ethereum/common"
	"github.com/ethereum/go-ethereum/common/hexutil"
	"github.com/ethereum/go-ethereum/consensus/misc/eip4844"
	"github.com/ethereum/go-ethereum/core/types"
	"github.com/ethereum/go-ethereum/rpc"
	"github.com/ethereum/go-ethereum/trie"

	"github.com/ethereum-optimism/optimism/op-service/eth"
)

// Note: these types are used, instead of the geth types, to enable:
// - batched calls of many block requests (standard bindings do extra uncle-header fetches, cannot be batched nicely)
// - ignore uncle data (does not even exist anymore post-Merge)
// - use cached block hash, if we trust the RPC.
// - verify transactions list matches tx-root, to ensure consistency with block-hash, if we do not trust the RPC
// - verify block contents are compatible with Post-Merge ExecutionPayload format
//
// Transaction-sender data from the RPC is not cached, since ethclient.setSenderFromServer is private,
// and we only need to compute the sender for transactions into the inbox.
//
// This way we minimize RPC calls, enable batching, and can choose to verify what the RPC gives us.

// headerInfo is a conversion type of types.Header turning it into a
// BlockInfo, but using a cached hash value.
type headerInfo struct {
	hash common.Hash
	*types.Header
}

var _ eth.BlockInfo = (*headerInfo)(nil)

func (h headerInfo) Hash() common.Hash {
	return h.hash
}

func (h headerInfo) ParentHash() common.Hash {
	return h.Header.ParentHash
}

func (h headerInfo) Coinbase() common.Address {
	return h.Header.Coinbase
}

func (h headerInfo) Root() common.Hash {
	return h.Header.Root
}

func (h headerInfo) NumberU64() uint64 {
	return h.Header.Number.Uint64()
}

func (h headerInfo) Time() uint64 {
	return h.Header.Time
}

func (h headerInfo) MixDigest() common.Hash {
	return h.Header.MixDigest
}

func (h headerInfo) BaseFee() *big.Int {
	return h.Header.BaseFee
}

func (h headerInfo) BlobBaseFee() *big.Int {
	if h.Header.ExcessBlobGas == nil {
		return nil
	}
	return eip4844.CalcBlobFee(*h.Header.ExcessBlobGas)
}

func (h headerInfo) ReceiptHash() common.Hash {
	return h.Header.ReceiptHash
}

func (h headerInfo) GasUsed() uint64 {
	return h.Header.GasUsed
}

func (h headerInfo) GasLimit() uint64 {
	return h.Header.GasLimit
}

<<<<<<< HEAD
=======
func (h headerInfo) ParentBeaconRoot() *common.Hash {
	return h.Header.ParentBeaconRoot
}

>>>>>>> f7078830
func (h headerInfo) HeaderRLP() ([]byte, error) {
	return rlp.EncodeToBytes(h.Header)
}

type RPCHeader struct {
	ParentHash  common.Hash      `json:"parentHash"`
	UncleHash   common.Hash      `json:"sha3Uncles"`
	Coinbase    common.Address   `json:"miner"`
	Root        common.Hash      `json:"stateRoot"`
	TxHash      common.Hash      `json:"transactionsRoot"`
	ReceiptHash common.Hash      `json:"receiptsRoot"`
	Bloom       eth.Bytes256     `json:"logsBloom"`
	Difficulty  hexutil.Big      `json:"difficulty"`
	Number      hexutil.Uint64   `json:"number"`
	GasLimit    hexutil.Uint64   `json:"gasLimit"`
	GasUsed     hexutil.Uint64   `json:"gasUsed"`
	Time        hexutil.Uint64   `json:"timestamp"`
	Extra       hexutil.Bytes    `json:"extraData"`
	MixDigest   common.Hash      `json:"mixHash"`
	Nonce       types.BlockNonce `json:"nonce"`

	// BaseFee was added by EIP-1559 and is ignored in legacy headers.
	BaseFee *hexutil.Big `json:"baseFeePerGas"`

	// WithdrawalsRoot was added by EIP-4895 and is ignored in legacy headers.
	WithdrawalsRoot *common.Hash `json:"withdrawalsRoot,omitempty"`

	// BlobGasUsed was added by EIP-4844 and is ignored in legacy headers.
	BlobGasUsed *hexutil.Uint64 `json:"blobGasUsed,omitempty"`

	// ExcessBlobGas was added by EIP-4844 and is ignored in legacy headers.
	ExcessBlobGas *hexutil.Uint64 `json:"excessBlobGas,omitempty"`

	// ParentBeaconRoot was added by EIP-4788 and is ignored in legacy headers.
	ParentBeaconRoot *common.Hash `json:"parentBeaconBlockRoot,omitempty"`

	// untrusted info included by RPC, may have to be checked
	Hash common.Hash `json:"hash"`
}

// checkPostMerge checks that the block header meets all criteria to be a valid ExecutionPayloadHeader,
// see EIP-3675 (block header changes) and EIP-4399 (mixHash usage for prev-randao)
func (hdr *RPCHeader) checkPostMerge() error {
	// TODO: the genesis block has a non-zero difficulty number value.
	// Either this block needs to change, or we special case it. This is not valid w.r.t. EIP-3675.
	if hdr.Number != 0 && (*big.Int)(&hdr.Difficulty).Cmp(common.Big0) != 0 {
		return fmt.Errorf("post-merge block header requires zeroed difficulty field, but got: %s", &hdr.Difficulty)
	}
	if hdr.Nonce != (types.BlockNonce{}) {
		return fmt.Errorf("post-merge block header requires zeroed block nonce field, but got: %s", hdr.Nonce)
	}
	if hdr.BaseFee == nil {
		return fmt.Errorf("post-merge block header requires EIP-1559 base fee field, but got %s", hdr.BaseFee)
	}
	if len(hdr.Extra) > 32 {
		return fmt.Errorf("post-merge block header requires 32 or less bytes of extra data, but got %d", len(hdr.Extra))
	}
	if hdr.UncleHash != types.EmptyUncleHash {
		return fmt.Errorf("post-merge block header requires uncle hash to be of empty uncle list, but got %s", hdr.UncleHash)
	}
	return nil
}

func (hdr *RPCHeader) computeBlockHash() common.Hash {
	gethHeader := hdr.createGethHeader()
	return gethHeader.Hash()
}

func (hdr *RPCHeader) createGethHeader() *types.Header {
	return &types.Header{
		ParentHash:      hdr.ParentHash,
		UncleHash:       hdr.UncleHash,
		Coinbase:        hdr.Coinbase,
		Root:            hdr.Root,
		TxHash:          hdr.TxHash,
		ReceiptHash:     hdr.ReceiptHash,
		Bloom:           types.Bloom(hdr.Bloom),
		Difficulty:      (*big.Int)(&hdr.Difficulty),
		Number:          new(big.Int).SetUint64(uint64(hdr.Number)),
		GasLimit:        uint64(hdr.GasLimit),
		GasUsed:         uint64(hdr.GasUsed),
		Time:            uint64(hdr.Time),
		Extra:           hdr.Extra,
		MixDigest:       hdr.MixDigest,
		Nonce:           hdr.Nonce,
		BaseFee:         (*big.Int)(hdr.BaseFee),
		WithdrawalsHash: hdr.WithdrawalsRoot,
		// Cancun
		BlobGasUsed:      (*uint64)(hdr.BlobGasUsed),
		ExcessBlobGas:    (*uint64)(hdr.ExcessBlobGas),
		ParentBeaconRoot: hdr.ParentBeaconRoot,
	}
}

func (hdr *RPCHeader) Info(trustCache bool, mustBePostMerge bool) (eth.BlockInfo, error) {
	if mustBePostMerge {
		if err := hdr.checkPostMerge(); err != nil {
			return nil, err
		}
	}
	if !trustCache {
		if computed := hdr.computeBlockHash(); computed != hdr.Hash {
			return nil, fmt.Errorf("failed to verify block hash: computed %s but RPC said %s", computed, hdr.Hash)
		}
	}
	return &headerInfo{hdr.Hash, hdr.createGethHeader()}, nil
}

func (hdr *RPCHeader) BlockID() eth.BlockID {
	return eth.BlockID{
		Hash:   hdr.Hash,
		Number: uint64(hdr.Number),
	}
}

type RPCBlock struct {
	RPCHeader
	Transactions []*types.Transaction `json:"transactions"`
	Withdrawals  *types.Withdrawals   `json:"withdrawals,omitempty"`
}

func (block *RPCBlock) verify() error {
	if computed := block.computeBlockHash(); computed != block.Hash {
		return fmt.Errorf("failed to verify block hash: computed %s but RPC said %s", computed, block.Hash)
	}
	for i, tx := range block.Transactions {
		if tx == nil {
			return fmt.Errorf("block tx %d is nil", i)
		}
	}
	if computed := types.DeriveSha(types.Transactions(block.Transactions), trie.NewStackTrie(nil)); block.TxHash != computed {
		return fmt.Errorf("failed to verify transactions list: computed %s but RPC said %s", computed, block.TxHash)
	}
	if block.WithdrawalsRoot != nil {
		if block.Withdrawals == nil {
			return fmt.Errorf("expected withdrawals")
		}
		for i, w := range *block.Withdrawals {
			if w == nil {
				return fmt.Errorf("block withdrawal %d is null", i)
			}
		}
		if computed := types.DeriveSha(*block.Withdrawals, trie.NewStackTrie(nil)); *block.WithdrawalsRoot != computed {
			return fmt.Errorf("failed to verify withdrawals list: computed %s but RPC said %s", computed, block.WithdrawalsRoot)
		}
	} else {
		if block.Withdrawals != nil {
			return fmt.Errorf("expected no withdrawals due to missing withdrawals-root, but got %d", len(*block.Withdrawals))
		}
	}
	return nil
}

func (block *RPCBlock) Info(trustCache bool, mustBePostMerge bool) (eth.BlockInfo, types.Transactions, error) {
	if mustBePostMerge {
		if err := block.checkPostMerge(); err != nil {
			return nil, nil, err
		}
	}
	if !trustCache {
		if err := block.verify(); err != nil {
			return nil, nil, err
		}
	}

	// verify the header data
	info, err := block.RPCHeader.Info(trustCache, mustBePostMerge)
	if err != nil {
		return nil, nil, fmt.Errorf("failed to verify block from RPC: %w", err)
	}

	return info, block.Transactions, nil
}

func (block *RPCBlock) ExecutionPayloadEnvelope(trustCache bool) (*eth.ExecutionPayloadEnvelope, error) {
	if err := block.checkPostMerge(); err != nil {
		return nil, err
	}
	if !trustCache {
		if err := block.verify(); err != nil {
			return nil, err
		}
	}
	var baseFee uint256.Int
	baseFee.SetFromBig((*big.Int)(block.BaseFee))

	// Unfortunately eth_getBlockByNumber either returns full transactions, or only tx-hashes.
	// There is no option for encoded transactions.
	opaqueTxs := make([]hexutil.Bytes, len(block.Transactions))
	for i, tx := range block.Transactions {
		data, err := tx.MarshalBinary()
		if err != nil {
			return nil, fmt.Errorf("failed to encode tx %d from RPC: %w", i, err)
		}
		opaqueTxs[i] = data
	}

	payload := &eth.ExecutionPayload{
		ParentHash:    block.ParentHash,
		FeeRecipient:  block.Coinbase,
		StateRoot:     eth.Bytes32(block.Root),
		ReceiptsRoot:  eth.Bytes32(block.ReceiptHash),
		LogsBloom:     block.Bloom,
		PrevRandao:    eth.Bytes32(block.MixDigest), // mix-digest field is used for prevRandao post-merge
		BlockNumber:   block.Number,
		GasLimit:      block.GasLimit,
		GasUsed:       block.GasUsed,
		Timestamp:     block.Time,
		ExtraData:     eth.BytesMax32(block.Extra),
		BaseFeePerGas: eth.Uint256Quantity(baseFee),
		BlockHash:     block.Hash,
		Transactions:  opaqueTxs,
		Withdrawals:   block.Withdrawals,
		BlobGasUsed:   block.BlobGasUsed,
		ExcessBlobGas: block.ExcessBlobGas,
	}

	return &eth.ExecutionPayloadEnvelope{
		ParentBeaconBlockRoot: block.ParentBeaconRoot,
		ExecutionPayload:      payload,
	}, nil
}

// blockHashParameter is used as "block parameter":
// Some Nethermind and Alchemy RPC endpoints require an object to identify a block, instead of a string.
type blockHashParameter struct {
	BlockHash common.Hash `json:"blockHash"`
}

// unusableMethod identifies if an error indicates that the RPC method cannot be used as expected:
// if it's an unknown method, or if parameters were invalid.
func unusableMethod(err error) bool {
	if rpcErr, ok := err.(rpc.Error); ok {
		code := rpcErr.ErrorCode()
		// invalid request, method not found, or invalid params
		if code == -32600 || code == -32601 || code == -32602 {
			return true
		}
	}
	errText := strings.ToLower(err.Error())
	return strings.Contains(errText, "unsupported method") || // alchemy -32600 message
		strings.Contains(errText, "unknown method") ||
		strings.Contains(errText, "invalid param") ||
		strings.Contains(errText, "is not available") ||
		strings.Contains(errText, "rpc method is not whitelisted") // proxyd -32001 error code
}<|MERGE_RESOLUTION|>--- conflicted
+++ resolved
@@ -90,13 +90,10 @@
 	return h.Header.GasLimit
 }
 
-<<<<<<< HEAD
-=======
 func (h headerInfo) ParentBeaconRoot() *common.Hash {
 	return h.Header.ParentBeaconRoot
 }
 
->>>>>>> f7078830
 func (h headerInfo) HeaderRLP() ([]byte, error) {
 	return rlp.EncodeToBytes(h.Header)
 }
