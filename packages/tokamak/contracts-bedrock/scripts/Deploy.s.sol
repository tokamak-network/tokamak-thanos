--- conflicted
+++ resolved
@@ -259,7 +259,6 @@
         require(address(uint160(uint256(xdmSenderSlot))) == Constants.DEFAULT_L2_SENDER);
     }
 
-<<<<<<< HEAD
     function upgradeOptimismPortal(address safeOwner) public {
         insert("SystemOwnerSafe", safeOwner);
         deployOptimismPortal();
@@ -288,7 +287,8 @@
         require(portal.GUARDIAN() == cfg.portalGuardian());
         require(address(portal.SYSTEM_CONFIG()) == systemConfigProxy);
         require(portal.paused() == false);
-=======
+    }
+
     function upgradeL2OutputOracle(address safeOwner) public {
         insert("SystemOwnerSafe", safeOwner);
         deployL2OutputOracle();
@@ -321,7 +321,6 @@
         require(oracle.finalizationPeriodSeconds() == cfg.finalizationPeriodSeconds());
         require(oracle.startingBlockNumber() == cfg.l2OutputOracleStartingBlockNumber());
         require(oracle.startingTimestamp() == cfg.l2OutputOracleStartingTimestamp());
->>>>>>> 2cc27962
     }
 
     /// @notice Deploy the Safe
