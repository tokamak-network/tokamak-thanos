--- conflicted
+++ resolved
@@ -73,14 +73,12 @@
     /// @notice Storage slot that the batch inbox address is stored at.
     bytes32 public constant BATCH_INBOX_SLOT = bytes32(uint256(keccak256("systemconfig.batchinbox")) - 1);
 
-<<<<<<< HEAD
     /// @notice Storage slot for block at which the op-node can start searching for logs from.
     bytes32 public constant START_BLOCK_SLOT = bytes32(uint256(keccak256("systemconfig.startBlock")) - 1);
-=======
+
     /// @notice Storage slot that the native token address is stored at.
     bytes32 public constant NATIVE_TOKEN_ADDRESS_SLOT =
         bytes32(uint256(keccak256("systemconfig.nativetokenaddress")) - 1);
->>>>>>> 6f812fd5
 
     /// @notice Fixed L2 gas overhead. Used as part of the L2 fee calculation.
     uint256 public overhead;
@@ -249,36 +247,14 @@
         addr_ = Storage.getAddress(BATCH_INBOX_SLOT);
     }
 
-<<<<<<< HEAD
     /// @notice Getter for the StartBlock number.
     function startBlock() external view returns (uint256 startBlock_) {
         startBlock_ = Storage.getUint(START_BLOCK_SLOT);
-=======
+    }
+
     /// @notice Getter for the native token address.
     function nativeTokenAddress() external view returns (address addr_) {
         addr_ = Storage.getAddress(NATIVE_TOKEN_ADDRESS_SLOT);
-    }
-
-    /// @notice Sets the start block in a backwards compatible way. Proxies
-    ///         that were initialized before the startBlock existed in storage
-    ///         can have their start block set by a user provided override.
-    ///         A start block of 0 indicates that there is no override and the
-    ///         start block will be set by `block.number`.
-    /// @dev    This logic is used to patch legacy deployments with new storage values.
-    ///         Use the override if it is provided as a non zero value and the value
-    ///         has not already been set in storage. Use `block.number` if the value
-    ///         has already been set in storage
-    /// @param  _startBlock The start block override to set in storage.
-    function _setStartBlock(uint256 _startBlock) internal {
-        if (_startBlock != 0 && startBlock == 0) {
-            // There is an override and it is not already set, this is for legacy chains.
-            startBlock = _startBlock;
-        } else if (startBlock == 0) {
-            // There is no override and it is not set in storage. Set it to the block number.
-            // This is for newly deployed chains.
-            startBlock = block.number;
-        }
->>>>>>> 6f812fd5
     }
 
     /// @notice Updates the unsafe block signer address. Can only be called by the owner.
