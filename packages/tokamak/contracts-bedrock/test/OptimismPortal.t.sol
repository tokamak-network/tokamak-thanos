// SPDX-License-Identifier: MIT
pragma solidity 0.8.15;

// Testing utilities
import { stdError } from "forge-std/Test.sol";
import { Portal_Initializer, CommonTest, NextImpl } from "test/CommonTest.t.sol";

// Libraries
import { Types } from "src/libraries/Types.sol";
import { Hashing } from "src/libraries/Hashing.sol";
import { Constants } from "src/libraries/Constants.sol";

// Target contract dependencies
import { Proxy } from "src/universal/Proxy.sol";
import { ResourceMetering } from "src/L1/ResourceMetering.sol";
import { AddressAliasHelper } from "src/vendor/AddressAliasHelper.sol";
import { L2OutputOracle } from "src/L1/L2OutputOracle.sol";
import { SystemConfig } from "src/L1/SystemConfig.sol";

// Target contract
import { OptimismPortal } from "src/L1/OptimismPortal.sol";


contract OptimismPortal_Test is Portal_Initializer {
    event Paused(address);
    event Unpaused(address);

    /// @dev Tests that the constructor sets the correct values.
    function test_constructor_succeeds() external {
        assertEq(address(op.L2_ORACLE()), address(oracle));
        assertEq(address(op.l2Oracle()), address(oracle));
        assertEq(op.GUARDIAN(), guardian);
        assertEq(op.guardian(), guardian);
        assertEq(op.l2Sender(), 0x000000000000000000000000000000000000dEaD);
        assertEq(op.paused(), false);
    }

    /// @dev Tests that `pause` successfully pauses
    ///      when called by the GUARDIAN.
    function test_pause_succeeds() external {
        address guardian = op.GUARDIAN();

        assertEq(op.paused(), false);

        vm.expectEmit(true, true, true, true, address(op));
        emit Paused(guardian);

        vm.prank(guardian);
        op.pause();

        assertEq(op.paused(), true);
    }

    /// @dev Tests that `pause` reverts when called by a non-GUARDIAN.
    function test_pause_onlyGuardian_reverts() external {
        assertEq(op.paused(), false);

        assertTrue(op.GUARDIAN() != alice);
        vm.expectRevert("OptimismPortal: only guardian can pause");
        vm.prank(alice);
        op.pause();

        assertEq(op.paused(), false);
    }

    /// @dev Tests that `unpause` successfully unpauses
    ///      when called by the GUARDIAN.
    function test_unpause_succeeds() external {
        address guardian = op.GUARDIAN();

        vm.prank(guardian);
        op.pause();
        assertEq(op.paused(), true);

        vm.expectEmit(true, true, true, true, address(op));
        emit Unpaused(guardian);
        vm.prank(guardian);
        op.unpause();

        assertEq(op.paused(), false);
    }

    /// @dev Tests that `unpause` reverts when called by a non-GUARDIAN.
    function test_unpause_onlyGuardian_reverts() external {
        address guardian = op.GUARDIAN();

        vm.prank(guardian);
        op.pause();
        assertEq(op.paused(), true);

        assertTrue(op.GUARDIAN() != alice);
        vm.expectRevert("OptimismPortal: only guardian can unpause");
        vm.prank(alice);
        op.unpause();

        assertEq(op.paused(), true);
    }

<<<<<<< HEAD
    /// @dev Tests that `receive` successdully deposits ETH.
    // function test_receive_succeeds() external {
    //     vm.expectEmit(true, true, false, true);
    //     emitTransactionDeposited(alice, alice, 100, 100, 100_000, false, hex"");

    //     // give alice money and send as an eoa
    //     vm.deal(alice, 2 ** 64);
    //     vm.prank(alice, alice);
    //     (bool s,) = address(op).call{ value: 100 }(hex"");

    //     assert(s);
    //     assertEq(address(op).balance, 100);
    // }

    /// @dev Tests that `depositTransaction` reverts when the destination address is non-zero
    ///      for a contract creation deposit.
    // function test_depositTransaction_contractCreation_reverts() external {
    //     // contract creation must have a target of address(0)
    //     vm.expectRevert("OptimismPortal: must send to address(0) when creating a contract");
    //     op.depositTransaction(address(1), 1, 0, true, hex"");
    // }
=======
    /// @dev Tests that `receive` reverted deposits ETH.
    function test_receive_reverts() external {
        vm.expectRevert("Not allow deposit to ERC-20: ETH");
        vm.deal(alice, 2 ** 64);
        vm.prank(alice, alice);
        (bool s,) = address(op).call{ value: 100 }(hex"");
        assert(s);
    }

    /// @dev Tests that `depositTransaction` reverts when the destination address is non-zero
    ///      for a contract creation deposit.
    function test_depositTransaction_contractCreation_reverts() external {
        // contract creation must have a target of address(0)
        vm.expectRevert("OptimismPortal: must send to address(0) when creating a contract");
        op.depositTransaction(address(1), 0, 0, true, hex"");
    }
>>>>>>> edea8f7d

    /// @dev Tests that `depositTransaction` reverts when the data is too large.
    ///      This places an upper bound on unsafe blocks sent over p2p.
    function test_depositTransaction_largeData_reverts() external {
        uint256 size = 120_001;
        uint64 gasLimit = op.minimumGasLimit(uint64(size));
        vm.expectRevert("OptimismPortal: data too large");
        op.depositTransaction({
            _to: address(0),
            _value: 0,
            _gasLimit: gasLimit,
            _isCreation: false,
            _data: new bytes(size)
        });
    }

    /// @dev Tests that `depositTransaction` reverts when the gas limit is too small.
    function test_depositTransaction_smallGasLimit_reverts() external {
        vm.expectRevert("OptimismPortal: gas limit too small");
        op.depositTransaction({ _to: address(1), _value: 0, _gasLimit: 0, _isCreation: false, _data: hex"" });
    }

    /// @dev Tests that `depositTransaction` succeeds for small,
    ///      but sufficient, gas limits.
    function testFuzz_depositTransaction_smallGasLimit_succeeds(bytes memory _data, bool _shouldFail) external {
        vm.assume(_data.length <= type(uint64).max);

        uint64 gasLimit = op.minimumGasLimit(uint64(_data.length));
        if (_shouldFail) {
            gasLimit = uint64(bound(gasLimit, 0, gasLimit - 1));
            vm.expectRevert("OptimismPortal: gas limit too small");
        }

        op.depositTransaction({ _to: address(0x40), _value: 0, _gasLimit: gasLimit, _isCreation: false, _data: _data });
    }

    /// @dev Tests that `minimumGasLimit` succeeds for small calldata sizes.
    ///      The gas limit should be 21k for 0 calldata and increase linearly
    ///      for larger calldata sizes.
    function test_minimumGasLimit_succeeds() external {
        assertEq(op.minimumGasLimit(0), 21_000);
        assertTrue(op.minimumGasLimit(2) > op.minimumGasLimit(1));
        assertTrue(op.minimumGasLimit(3) > op.minimumGasLimit(2));
    }

    /// @dev Tests that `depositTransaction` succeeds for an EOA depositing a tx with 0 value.
    function test_depositTransaction_noValueEOA_succeeds() external {
        // EOA emulation
        vm.prank(address(this), address(this));
        vm.expectEmit(true, true, false, true);
        emitTransactionDeposited(
            address(this), NON_ZERO_ADDRESS, ZERO_VALUE, ZERO_VALUE, NON_ZERO_GASLIMIT, false, NON_ZERO_DATA
        );

        op.depositTransaction(NON_ZERO_ADDRESS, ZERO_VALUE, NON_ZERO_GASLIMIT, false, NON_ZERO_DATA);
    }

    /// @dev Tests that `depositTransaction` succeeds for a contract depositing a tx with 0 value.
    function test_depositTransaction_noValueContract_succeeds() external {
        vm.expectEmit(true, true, false, true);
        emitTransactionDeposited(
            AddressAliasHelper.applyL1ToL2Alias(address(this)),
            NON_ZERO_ADDRESS,
            ZERO_VALUE,
            ZERO_VALUE,
            NON_ZERO_GASLIMIT,
            false,
            NON_ZERO_DATA
        );

        op.depositTransaction(NON_ZERO_ADDRESS, ZERO_VALUE, NON_ZERO_GASLIMIT, false, NON_ZERO_DATA);
    }

    /// @dev Tests that `depositTransaction` succeeds for an EOA
    ///      depositing a contract creation with 0 value.
    function test_depositTransaction_createWithZeroValueForEOA_succeeds() external {
        // EOA emulation
        vm.prank(address(this), address(this));

        vm.expectEmit(true, true, false, true);
        emitTransactionDeposited(
            address(this), ZERO_ADDRESS, ZERO_VALUE, ZERO_VALUE, NON_ZERO_GASLIMIT, true, NON_ZERO_DATA
        );

        op.depositTransaction(ZERO_ADDRESS, ZERO_VALUE, NON_ZERO_GASLIMIT, true, NON_ZERO_DATA);
    }

    /// @dev Tests that `depositTransaction` succeeds for a contract
    ///      depositing a contract creation with 0 value.
    function test_depositTransaction_createWithZeroValueForContract_succeeds() external {
        vm.expectEmit(true, true, false, true);
        emitTransactionDeposited(
            AddressAliasHelper.applyL1ToL2Alias(address(this)),
            ZERO_ADDRESS,
            ZERO_VALUE,
            ZERO_VALUE,
            NON_ZERO_GASLIMIT,
            true,
            NON_ZERO_DATA
        );

        op.depositTransaction(ZERO_ADDRESS, ZERO_VALUE, NON_ZERO_GASLIMIT, true, NON_ZERO_DATA);
    }

<<<<<<< HEAD
    /// @dev Tests that `depositTransaction` succeeds for an EOA depositing a tx with ETH.
    // function test_depositTransaction_withEthValueFromEOA_succeeds() external {
    //     // EOA emulation
    //     vm.prank(address(this), address(this));

    //     vm.expectEmit(true, true, false, true);
    //     emitTransactionDeposited(
    //         address(this), NON_ZERO_ADDRESS, NON_ZERO_VALUE, ZERO_VALUE, NON_ZERO_GASLIMIT, false, NON_ZERO_DATA
    //     );

    //     op.depositTransaction{ value: NON_ZERO_VALUE }(
    //         NON_ZERO_ADDRESS, ZERO_VALUE, NON_ZERO_GASLIMIT, false, NON_ZERO_DATA
    //     );
    //     assertEq(address(op).balance, NON_ZERO_VALUE);
    // }

    // /// @dev Tests that `depositTransaction` succeeds for a contract depositing a tx with ETH.
    // function test_depositTransaction_withEthValueFromContract_succeeds() external {
    //     vm.expectEmit(true, true, false, true);
    //     emitTransactionDeposited(
    //         AddressAliasHelper.applyL1ToL2Alias(address(this)),
    //         NON_ZERO_ADDRESS,
    //         NON_ZERO_VALUE,
    //         ZERO_VALUE,
    //         NON_ZERO_GASLIMIT,
    //         false,
    //         NON_ZERO_DATA
    //     );

    //     op.depositTransaction{ value: NON_ZERO_VALUE }(
    //         NON_ZERO_ADDRESS, ZERO_VALUE, NON_ZERO_GASLIMIT, false, NON_ZERO_DATA
    //     );
    // }

    // /// @dev Tests that `depositTransaction` succeeds for an EOA depositing a contract creation with ETH.
    // function test_depositTransaction_withEthValueAndEOAContractCreation_succeeds() external {
    //     // EOA emulation
    //     vm.prank(address(this), address(this));

    //     vm.expectEmit(true, true, false, true);
    //     emitTransactionDeposited(
    //         address(this), ZERO_ADDRESS, NON_ZERO_VALUE, ZERO_VALUE, NON_ZERO_GASLIMIT, true, hex""
    //     );

    //     op.depositTransaction{ value: NON_ZERO_VALUE }(ZERO_ADDRESS, ZERO_VALUE, NON_ZERO_GASLIMIT, true, hex"");
    //     assertEq(address(op).balance, NON_ZERO_VALUE);
    // }

    // /// @dev Tests that `depositTransaction` succeeds for a contract depositing a contract creation with ETH.
    // function test_depositTransaction_withEthValueAndContractContractCreation_succeeds() external {
    //     vm.expectEmit(true, true, false, true);
    //     emitTransactionDeposited(
    //         AddressAliasHelper.applyL1ToL2Alias(address(this)),
    //         ZERO_ADDRESS,
    //         NON_ZERO_VALUE,
    //         ZERO_VALUE,
    //         NON_ZERO_GASLIMIT,
    //         true,
    //         NON_ZERO_DATA
    //     );

    //     op.depositTransaction{ value: NON_ZERO_VALUE }(ZERO_ADDRESS, ZERO_VALUE, NON_ZERO_GASLIMIT, true,
    // NON_ZERO_DATA);
    //     assertEq(address(op).balance, NON_ZERO_VALUE);
    // }
=======
    /// @dev Tests that `depositTransaction` succeeds for an EOA depositing a tx with Native token.
    function test_depositTransaction_withNativeTokenValueFromEOA_succeeds() external {
        // EOA emulation
        vm.prank(address(this));
        token.faucet(NON_ZERO_VALUE);
        token.approve(address(op), type(uint256).max);

        vm.expectEmit(true, true, true, true);
        emitTransactionDeposited(
            address(this), NON_ZERO_ADDRESS, NON_ZERO_VALUE, NON_ZERO_VALUE, NON_ZERO_GASLIMIT, false, NON_ZERO_DATA
        );
        vm.prank(address(this), address(this));
        op.depositTransaction(NON_ZERO_ADDRESS, NON_ZERO_VALUE, NON_ZERO_GASLIMIT, false, NON_ZERO_DATA);
        assertEq(token.balanceOf(address(op)), NON_ZERO_VALUE);
    }

    /// @dev Tests that `depositTransaction` succeeds for a contract depositing a tx with ETH.
    function test_depositTransaction_withNativeTokenValueFromContract_succeeds() external {
        vm.prank(address(this), address(alice));
        token.faucet(NON_ZERO_VALUE);
        token.approve(address(op), type(uint256).max);

        vm.expectEmit(true, true, true, true);
        emitTransactionDeposited(
            AddressAliasHelper.applyL1ToL2Alias(address(this)),
            NON_ZERO_ADDRESS,
            NON_ZERO_VALUE,
            NON_ZERO_VALUE,
            NON_ZERO_GASLIMIT,
            false,
            NON_ZERO_DATA
        );
        vm.prank(address(this), address(alice));
        op.depositTransaction(NON_ZERO_ADDRESS, NON_ZERO_VALUE, NON_ZERO_GASLIMIT, false, NON_ZERO_DATA);
    }

    /// @dev Tests that `depositTransaction` succeeds for an EOA depositing a contract creation with native token.
    function test_depositTransaction_withNativeTokenValueAndEOAContractCreation_succeeds() external {
        // EOA emulation
        vm.prank(address(this), address(this));
        token.faucet(NON_ZERO_VALUE);
        token.approve(address(op), type(uint256).max);

        vm.expectEmit(true, true, true, true);
        emitTransactionDeposited(
            address(this), ZERO_ADDRESS, NON_ZERO_VALUE, NON_ZERO_VALUE, NON_ZERO_GASLIMIT, true, hex""
        );
        vm.prank(address(this), address(this));
        op.depositTransaction(ZERO_ADDRESS, NON_ZERO_VALUE, NON_ZERO_GASLIMIT, true, hex"");
        assertEq(token.balanceOf(address(op)), NON_ZERO_VALUE);
    }

    /// @dev Tests that `depositTransaction` succeeds for a contract depositing a contract creation with ETH.
    function test_depositTransaction_withEthValueAndContractContractCreation_succeeds() external {
        vm.prank(address(this), address(alice));
        token.faucet(NON_ZERO_VALUE);
        token.approve(address(op), NON_ZERO_VALUE);

        vm.expectEmit(true, true, false, true);
        emitTransactionDeposited(
            AddressAliasHelper.applyL1ToL2Alias(address(this)),
            ZERO_ADDRESS,
            NON_ZERO_VALUE,
            NON_ZERO_VALUE,
            NON_ZERO_GASLIMIT,
            true,
            NON_ZERO_DATA
        );
        vm.prank(address(this), address(alice));
        op.depositTransaction(ZERO_ADDRESS, NON_ZERO_VALUE, NON_ZERO_GASLIMIT, true, NON_ZERO_DATA);
        assertEq(token.balanceOf(address(op)), NON_ZERO_VALUE);
    }
>>>>>>> edea8f7d

    /// @dev Tests that `isOutputFinalized` succeeds for an EOA depositing a tx with ETH and data.
    function test_simple_isOutputFinalized_succeeds() external {
        uint256 ts = block.timestamp;
        vm.mockCall(
            address(op.L2_ORACLE()),
            abi.encodeWithSelector(L2OutputOracle.getL2Output.selector),
            abi.encode(Types.OutputProposal(bytes32(uint256(1)), uint128(ts), uint128(startingBlockNumber)))
        );

        // warp to the finalization period
        vm.warp(ts + oracle.FINALIZATION_PERIOD_SECONDS());
        assertEq(op.isOutputFinalized(0), false);

        // warp past the finalization period
        vm.warp(ts + oracle.FINALIZATION_PERIOD_SECONDS() + 1);
        assertEq(op.isOutputFinalized(0), true);
    }

    /// @dev Tests `isOutputFinalized` for a finalized output.
    function test_isOutputFinalized_succeeds() external {
        uint256 checkpoint = oracle.nextBlockNumber();
        uint256 nextOutputIndex = oracle.nextOutputIndex();
        vm.roll(checkpoint);
        vm.warp(oracle.computeL2Timestamp(checkpoint) + 1);
        vm.prank(oracle.PROPOSER());
        oracle.proposeL2Output(keccak256(abi.encode(2)), checkpoint, 0, 0);

        // warp to the final second of the finalization period
        uint256 finalizationHorizon = block.timestamp + oracle.FINALIZATION_PERIOD_SECONDS();
        vm.warp(finalizationHorizon);
        // The checkpointed block should not be finalized until 1 second from now.
        assertEq(op.isOutputFinalized(nextOutputIndex), false);
        // Nor should a block after it
        vm.expectRevert(stdError.indexOOBError);
        assertEq(op.isOutputFinalized(nextOutputIndex + 1), false);

        // warp past the finalization period
        vm.warp(finalizationHorizon + 1);
        // It should now be finalized.
        assertEq(op.isOutputFinalized(nextOutputIndex), true);
        // But not the block after it.
        vm.expectRevert(stdError.indexOOBError);
        assertEq(op.isOutputFinalized(nextOutputIndex + 1), false);
    }
}

contract OptimismPortal_FinalizeWithdrawal_Test is Portal_Initializer {
    // Reusable default values for a test withdrawal
    Types.WithdrawalTransaction _defaultTx;

    uint256 _proposedOutputIndex;
    uint256 _proposedBlockNumber;
    bytes32 _stateRoot;
    bytes32 _storageRoot;
    bytes32 _outputRoot;
    bytes32 _withdrawalHash;
    bytes[] _withdrawalProof;
    Types.OutputRootProof internal _outputRootProof;

    uint256 depositedAmountSlotIndex = 57;

    // Use a constructor to set the storage vars above, so as to minimize the number of ffi calls.
    constructor() {
        super.setUp();
        _defaultTx = Types.WithdrawalTransaction({
            nonce: 0,
            sender: alice,
            target: bob,
            value: 100,
            gasLimit: 100_000,
            data: hex""
        });
        // Get withdrawal proof data we can use for testing.
        (_stateRoot, _storageRoot, _outputRoot, _withdrawalHash, _withdrawalProof) =
            ffi.getProveWithdrawalTransactionInputs(_defaultTx);

        // Setup a dummy output root proof for reuse.
        _outputRootProof = Types.OutputRootProof({
            version: bytes32(uint256(0)),
            stateRoot: _stateRoot,
            messagePasserStorageRoot: _storageRoot,
            latestBlockhash: bytes32(uint256(0))
        });
        _proposedBlockNumber = oracle.nextBlockNumber();
        _proposedOutputIndex = oracle.nextOutputIndex();
    }

    /// @dev Setup the system for a ready-to-use state.
    function setUp() public override {
        // Configure the oracle to return the output root we've prepared.
        vm.warp(oracle.computeL2Timestamp(_proposedBlockNumber) + 1);
        vm.prank(oracle.PROPOSER());
        oracle.proposeL2Output(_outputRoot, _proposedBlockNumber, 0, 0);

        // Warp beyond the finalization period for the block we've proposed.
        vm.warp(oracle.getL2Output(_proposedOutputIndex).timestamp + oracle.FINALIZATION_PERIOD_SECONDS() + 1);
        // Fund the portal so that we can withdraw ETH.
        vm.deal(address(op), 0xFFFFFFFF);
    }

    /// @dev Asserts that the reentrant call will revert.
    function callPortalAndExpectRevert() external payable {
        vm.expectRevert("OptimismPortal: can only trigger one withdrawal per transaction");
        // Arguments here don't matter, as the require check is the first thing that happens.
        // We assume that this has already been proven.
        op.finalizeWithdrawalTransaction(_defaultTx);
        // Assert that the withdrawal was not finalized.
        assertFalse(op.finalizedWithdrawals(Hashing.hashWithdrawal(_defaultTx)));
    }

    /// @dev Tests that `proveWithdrawalTransaction` reverts when paused.
    function test_proveWithdrawalTransaction_paused_reverts() external {
        vm.prank(op.GUARDIAN());
        op.pause();

        vm.expectRevert("OptimismPortal: paused");
        op.proveWithdrawalTransaction({
            _tx: _defaultTx,
            _l2OutputIndex: _proposedOutputIndex,
            _outputRootProof: _outputRootProof,
            _withdrawalProof: _withdrawalProof
        });
    }

    /// @dev Tests that `proveWithdrawalTransaction` reverts when the target is the portal contract.
    function test_proveWithdrawalTransaction_onSelfCall_reverts() external {
        _defaultTx.target = address(op);
        vm.expectRevert("OptimismPortal: you cannot send messages to the portal contract");
        op.proveWithdrawalTransaction(_defaultTx, _proposedOutputIndex, _outputRootProof, _withdrawalProof);
    }

    /// @dev Tests that `proveWithdrawalTransaction` reverts when
    ///      the outputRootProof does not match the output root
    function test_proveWithdrawalTransaction_onInvalidOutputRootProof_reverts() external {
        // Modify the version to invalidate the withdrawal proof.
        _outputRootProof.version = bytes32(uint256(1));
        vm.expectRevert("OptimismPortal: invalid output root proof");
        op.proveWithdrawalTransaction(_defaultTx, _proposedOutputIndex, _outputRootProof, _withdrawalProof);
    }

    /// @dev Tests that `proveWithdrawalTransaction` reverts when the withdrawal is missing.
    function test_proveWithdrawalTransaction_onInvalidWithdrawalProof_reverts() external {
        // modify the default test values to invalidate the proof.
        _defaultTx.data = hex"abcd";
        vm.expectRevert("MerkleTrie: path remainder must share all nibbles with key");
        op.proveWithdrawalTransaction(_defaultTx, _proposedOutputIndex, _outputRootProof, _withdrawalProof);
    }

    /// @dev Tests that `proveWithdrawalTransaction` reverts when the withdrawal has already
    ///      been proven.
    function test_proveWithdrawalTransaction_replayProve_reverts() external {
        vm.expectEmit(true, true, true, true);
        emit WithdrawalProven(_withdrawalHash, alice, bob);
        op.proveWithdrawalTransaction(_defaultTx, _proposedOutputIndex, _outputRootProof, _withdrawalProof);

        vm.expectRevert("OptimismPortal: withdrawal hash has already been proven");
        op.proveWithdrawalTransaction(_defaultTx, _proposedOutputIndex, _outputRootProof, _withdrawalProof);
    }

    /// @dev Tests that `proveWithdrawalTransaction` succeeds when the withdrawal has already
    ///      been proven and the output root has changed and the l2BlockNumber stays the same.
    function test_proveWithdrawalTransaction_replayProveChangedOutputRoot_succeeds() external {
        vm.expectEmit(true, true, true, true);
        emit WithdrawalProven(_withdrawalHash, alice, bob);
        op.proveWithdrawalTransaction(_defaultTx, _proposedOutputIndex, _outputRootProof, _withdrawalProof);

        // Compute the storage slot of the outputRoot corresponding to the `withdrawalHash`
        // inside of the `provenWithdrawal`s mapping.
        bytes32 slot;
        assembly {
            mstore(0x00, sload(_withdrawalHash.slot))
            mstore(0x20, 52) // 52 is the slot of the `provenWithdrawals` mapping in the OptimismPortal
            slot := keccak256(0x00, 0x40)
        }

        // Store a different output root within the `provenWithdrawals` mapping without
        // touching the l2BlockNumber or timestamp.
        vm.store(address(op), slot, bytes32(0));

        // Warp ahead 1 second
        vm.warp(block.timestamp + 1);

        // Even though we have already proven this withdrawalHash, we should be allowed to re-submit
        // our proof with a changed outputRoot
        vm.expectEmit(true, true, true, true);
        emit WithdrawalProven(_withdrawalHash, alice, bob);
        op.proveWithdrawalTransaction(_defaultTx, _proposedOutputIndex, _outputRootProof, _withdrawalProof);

        // Ensure that the withdrawal was updated within the mapping
        (, uint128 timestamp,) = op.provenWithdrawals(_withdrawalHash);
        assertEq(timestamp, block.timestamp);
    }

    /// @dev Tests that `proveWithdrawalTransaction` succeeds when the withdrawal has already
    ///      been proven and the output root, output index, and l2BlockNumber have changed.
    function test_proveWithdrawalTransaction_replayProveChangedOutputRootAndOutputIndex_succeeds() external {
        vm.expectEmit(true, true, true, true);
        emit WithdrawalProven(_withdrawalHash, alice, bob);
        op.proveWithdrawalTransaction(_defaultTx, _proposedOutputIndex, _outputRootProof, _withdrawalProof);

        // Compute the storage slot of the outputRoot corresponding to the `withdrawalHash`
        // inside of the `provenWithdrawal`s mapping.
        bytes32 slot;
        assembly {
            mstore(0x00, sload(_withdrawalHash.slot))
            mstore(0x20, 52) // 52 is the slot of the `provenWithdrawals` mapping in OptimismPortal
            slot := keccak256(0x00, 0x40)
        }

        // Store a dummy output root within the `provenWithdrawals` mapping without touching the
        // l2BlockNumber or timestamp.
        vm.store(address(op), slot, bytes32(0));

        // Fetch the output proposal at `_proposedOutputIndex` from the L2OutputOracle
        Types.OutputProposal memory proposal = op.L2_ORACLE().getL2Output(_proposedOutputIndex);

        // Propose the same output root again, creating the same output at a different index + l2BlockNumber.
        vm.startPrank(op.L2_ORACLE().PROPOSER());
        op.L2_ORACLE().proposeL2Output(
            proposal.outputRoot, op.L2_ORACLE().nextBlockNumber(), blockhash(block.number), block.number
        );
        vm.stopPrank();

        // Warp ahead 1 second
        vm.warp(block.timestamp + 1);

        // Even though we have already proven this withdrawalHash, we should be allowed to re-submit
        // our proof with a changed outputRoot + a different output index
        vm.expectEmit(true, true, true, true);
        emit WithdrawalProven(_withdrawalHash, alice, bob);
        op.proveWithdrawalTransaction(_defaultTx, _proposedOutputIndex + 1, _outputRootProof, _withdrawalProof);

        // Ensure that the withdrawal was updated within the mapping
        (, uint128 timestamp,) = op.provenWithdrawals(_withdrawalHash);
        assertEq(timestamp, block.timestamp);
    }

    /// @dev Tests that `proveWithdrawalTransaction` succeeds.
    function test_proveWithdrawalTransaction_validWithdrawalProof_succeeds() external {
        vm.expectEmit(true, true, true, true);
        emit WithdrawalProven(_withdrawalHash, alice, bob);
        op.proveWithdrawalTransaction(_defaultTx, _proposedOutputIndex, _outputRootProof, _withdrawalProof);
    }

<<<<<<< HEAD
    // /// @dev Tests that `finalizeWithdrawalTransaction` succeeds.
    // function test_finalizeWithdrawalTransaction_provenWithdrawalHash_succeeds() external {
    //     uint256 bobBalanceBefore = address(bob).balance;
=======
    /// @dev Tests that `finalizeWithdrawalTransaction` succeeds.
    function test_finalizeWithdrawalTransaction_provenWithdrawalHash_succeeds() external {
        uint256 withdrawalAmount = 100;
        vm.store(address(op), bytes32(depositedAmountSlotIndex), bytes32(withdrawalAmount));
        vm.prank(address(op));
        token.faucet(withdrawalAmount);

        vm.prank(address(this));
        token.approve(address(op), type(uint256).max);

        uint256 bobBalanceBefore = token.balanceOf(address(bob));
>>>>>>> edea8f7d

    //     vm.expectEmit(true, true, true, true);
    //     emit WithdrawalProven(_withdrawalHash, alice, bob);
    //     op.proveWithdrawalTransaction(_defaultTx, _proposedOutputIndex, _outputRootProof, _withdrawalProof);

    //     vm.warp(block.timestamp + oracle.FINALIZATION_PERIOD_SECONDS() + 1);
    //     vm.expectEmit(true, true, false, true);
    //     emit WithdrawalFinalized(_withdrawalHash, true);
    //     op.finalizeWithdrawalTransaction(_defaultTx);

<<<<<<< HEAD
    //     assert(address(bob).balance == bobBalanceBefore + 100);
    // }
=======
        vm.prank(address(bob));
        token.transferFrom(address(op), address(bob), withdrawalAmount);

        assert(token.balanceOf(address(bob)) == bobBalanceBefore + withdrawalAmount);
    }
>>>>>>> edea8f7d

    /// @dev Tests that `finalizeWithdrawalTransaction` reverts if the contract is paused.
    function test_finalizeWithdrawalTransaction_paused_reverts() external {
        vm.prank(op.GUARDIAN());
        op.pause();

        vm.expectRevert("OptimismPortal: paused");
        op.finalizeWithdrawalTransaction(_defaultTx);
    }

    /// @dev Tests that `finalizeWithdrawalTransaction` reverts if the withdrawal has not been
    function test_finalizeWithdrawalTransaction_ifWithdrawalNotProven_reverts() external {
        uint256 bobBalanceBefore = address(bob).balance;

        vm.expectRevert("OptimismPortal: withdrawal has not been proven yet");
        op.finalizeWithdrawalTransaction(_defaultTx);

        assert(address(bob).balance == bobBalanceBefore);
    }

    /// @dev Tests that `finalizeWithdrawalTransaction` reverts if the withdrawal has not been
    ///      proven long enough ago.
    function test_finalizeWithdrawalTransaction_ifWithdrawalProofNotOldEnough_reverts() external {
        uint256 bobBalanceBefore = address(bob).balance;

        vm.expectEmit(true, true, true, true);
        emit WithdrawalProven(_withdrawalHash, alice, bob);
        op.proveWithdrawalTransaction(_defaultTx, _proposedOutputIndex, _outputRootProof, _withdrawalProof);

        // Mock a call where the resulting output root is anything but the original output root. In
        // this case we just use bytes32(uint256(1)).
        vm.mockCall(
            address(op.L2_ORACLE()),
            abi.encodeWithSelector(L2OutputOracle.getL2Output.selector),
            abi.encode(bytes32(uint256(1)), _proposedBlockNumber)
        );

        vm.expectRevert("OptimismPortal: proven withdrawal finalization period has not elapsed");
        op.finalizeWithdrawalTransaction(_defaultTx);

        assert(address(bob).balance == bobBalanceBefore);
    }

    /// @dev Tests that `finalizeWithdrawalTransaction` reverts if the provenWithdrawal's timestamp
    ///      is less than the L2 output oracle's starting timestamp.
    function test_finalizeWithdrawalTransaction_timestampLessThanL2OracleStart_reverts() external {
        uint256 bobBalanceBefore = address(bob).balance;

        // Prove our withdrawal
        vm.expectEmit(true, true, true, true);
        emit WithdrawalProven(_withdrawalHash, alice, bob);
        op.proveWithdrawalTransaction(_defaultTx, _proposedOutputIndex, _outputRootProof, _withdrawalProof);

        // Warp to after the finalization period
        vm.warp(block.timestamp + oracle.FINALIZATION_PERIOD_SECONDS() + 1);

        // Mock a startingTimestamp change on the L2 Oracle
        vm.mockCall(
            address(op.L2_ORACLE()), abi.encodeWithSignature("startingTimestamp()"), abi.encode(block.timestamp + 1)
        );

        // Attempt to finalize the withdrawal
        vm.expectRevert("OptimismPortal: withdrawal timestamp less than L2 Oracle starting timestamp");
        op.finalizeWithdrawalTransaction(_defaultTx);

        // Ensure that bob's balance has remained the same
        assertEq(bobBalanceBefore, address(bob).balance);
    }

    /// @dev Tests that `finalizeWithdrawalTransaction` reverts if the output root proven is not the
    ///      same as the output root at the time of finalization.
    function test_finalizeWithdrawalTransaction_ifOutputRootChanges_reverts() external {
        uint256 bobBalanceBefore = address(bob).balance;

        // Prove our withdrawal
        vm.expectEmit(true, true, true, true);
        emit WithdrawalProven(_withdrawalHash, alice, bob);
        op.proveWithdrawalTransaction(_defaultTx, _proposedOutputIndex, _outputRootProof, _withdrawalProof);

        // Warp to after the finalization period
        vm.warp(block.timestamp + oracle.FINALIZATION_PERIOD_SECONDS() + 1);

        // Mock an outputRoot change on the output proposal before attempting
        // to finalize the withdrawal.
        vm.mockCall(
            address(op.L2_ORACLE()),
            abi.encodeWithSelector(L2OutputOracle.getL2Output.selector),
            abi.encode(
                Types.OutputProposal(bytes32(uint256(0)), uint128(block.timestamp), uint128(_proposedBlockNumber))
            )
        );

        // Attempt to finalize the withdrawal
        vm.expectRevert("OptimismPortal: output root proven is not the same as current output root");
        op.finalizeWithdrawalTransaction(_defaultTx);

        // Ensure that bob's balance has remained the same
        assertEq(bobBalanceBefore, address(bob).balance);
    }

    /// @dev Tests that `finalizeWithdrawalTransaction` reverts if the output proposal's timestamp
    ///      has not passed the finalization period.
    function test_finalizeWithdrawalTransaction_ifOutputTimestampIsNotFinalized_reverts() external {
        uint256 bobBalanceBefore = address(bob).balance;

        // Prove our withdrawal
        vm.expectEmit(true, true, true, true);
        emit WithdrawalProven(_withdrawalHash, alice, bob);
        op.proveWithdrawalTransaction(_defaultTx, _proposedOutputIndex, _outputRootProof, _withdrawalProof);

        // Warp to after the finalization period
        vm.warp(block.timestamp + oracle.FINALIZATION_PERIOD_SECONDS() + 1);

        // Mock a timestamp change on the output proposal that has not passed the
        // finalization period.
        vm.mockCall(
            address(op.L2_ORACLE()),
            abi.encodeWithSelector(L2OutputOracle.getL2Output.selector),
            abi.encode(Types.OutputProposal(_outputRoot, uint128(block.timestamp + 1), uint128(_proposedBlockNumber)))
        );

        // Attempt to finalize the withdrawal
        vm.expectRevert("OptimismPortal: output proposal finalization period has not elapsed");
        op.finalizeWithdrawalTransaction(_defaultTx);

        // Ensure that bob's balance has remained the same
        assertEq(bobBalanceBefore, address(bob).balance);
    }

<<<<<<< HEAD
    // /// @dev Tests that `finalizeWithdrawalTransaction` reverts if the target reverts.
    // function test_finalizeWithdrawalTransaction_targetFails_fails() external {
    //     uint256 bobBalanceBefore = address(bob).balance;
    //     vm.etch(bob, hex"fe"); // Contract with just the invalid opcode.

    //     vm.expectEmit(true, true, true, true);
    //     emit WithdrawalProven(_withdrawalHash, alice, bob);
    //     op.proveWithdrawalTransaction(_defaultTx, _proposedOutputIndex, _outputRootProof, _withdrawalProof);

    //     vm.warp(block.timestamp + oracle.FINALIZATION_PERIOD_SECONDS() + 1);
    //     vm.expectEmit(true, true, true, true);
    //     emit WithdrawalFinalized(_withdrawalHash, false);
    //     op.finalizeWithdrawalTransaction(_defaultTx);

    //     assert(address(bob).balance == bobBalanceBefore);
    // }

=======
>>>>>>> edea8f7d
    /// @dev Tests that `finalizeWithdrawalTransaction` reverts if the finalization period
    ///      has not yet passed.
    function test_finalizeWithdrawalTransaction_onRecentWithdrawal_reverts() external {
        // Setup the Oracle to return an output with a recent timestamp
        uint256 recentTimestamp = block.timestamp - 1000;
        vm.mockCall(
            address(op.L2_ORACLE()),
            abi.encodeWithSelector(L2OutputOracle.getL2Output.selector),
            abi.encode(Types.OutputProposal(_outputRoot, uint128(recentTimestamp), uint128(_proposedBlockNumber)))
        );

        op.proveWithdrawalTransaction(_defaultTx, _proposedOutputIndex, _outputRootProof, _withdrawalProof);

        vm.expectRevert("OptimismPortal: proven withdrawal finalization period has not elapsed");
        op.finalizeWithdrawalTransaction(_defaultTx);
    }

<<<<<<< HEAD
    // /// @dev Tests that `finalizeWithdrawalTransaction` reverts if the withdrawal has already been
    // ///      finalized.
    // function test_finalizeWithdrawalTransaction_onReplay_reverts() external {
    //     vm.expectEmit(true, true, true, true);
    //     emit WithdrawalProven(_withdrawalHash, alice, bob);
    //     op.proveWithdrawalTransaction(_defaultTx, _proposedOutputIndex, _outputRootProof, _withdrawalProof);
=======
    /// @dev Tests that `finalizeWithdrawalTransaction` reverts if the withdrawal has already been
    ///      finalized.
    function test_finalizeWithdrawalTransaction_onReplay_reverts() external {
        uint256 withdrawalAmount = 100;
        vm.store(address(op), bytes32(depositedAmountSlotIndex), bytes32(withdrawalAmount));
        vm.prank(address(op));
        token.faucet(withdrawalAmount);

        vm.expectEmit(true, true, true, true);
        emit WithdrawalProven(_withdrawalHash, alice, bob);
        op.proveWithdrawalTransaction(_defaultTx, _proposedOutputIndex, _outputRootProof, _withdrawalProof);
>>>>>>> edea8f7d

    //     vm.warp(block.timestamp + oracle.FINALIZATION_PERIOD_SECONDS() + 1);
    //     vm.expectEmit(true, true, true, true);
    //     emit WithdrawalFinalized(_withdrawalHash, true);
    //     op.finalizeWithdrawalTransaction(_defaultTx);

    //     vm.expectRevert("OptimismPortal: withdrawal has already been finalized");
    //     op.finalizeWithdrawalTransaction(_defaultTx);
    // }

    /// @dev Tests that `finalizeWithdrawalTransaction` reverts if the withdrawal transaction
    ///      does not have enough gas to execute.
<<<<<<< HEAD
    // function test_finalizeWithdrawalTransaction_onInsufficientGas_reverts() external {
    //     // This number was identified through trial and error.
    //     uint256 gasLimit = 150_000;
    //     Types.WithdrawalTransaction memory insufficientGasTx = Types.WithdrawalTransaction({
    //         nonce: 0,
    //         sender: alice,
    //         target: bob,
    //         value: 100,
    //         gasLimit: gasLimit,
    //         data: hex""
    //     });

    //     // Get updated proof inputs.
    //     (bytes32 stateRoot, bytes32 storageRoot,,, bytes[] memory withdrawalProof) =
    //         ffi.getProveWithdrawalTransactionInputs(insufficientGasTx);
    //     Types.OutputRootProof memory outputRootProof = Types.OutputRootProof({
    //         version: bytes32(0),
    //         stateRoot: stateRoot,
    //         messagePasserStorageRoot: storageRoot,
    //         latestBlockhash: bytes32(0)
    //     });

    //     vm.mockCall(
    //         address(op.L2_ORACLE()),
    //         abi.encodeWithSelector(L2OutputOracle.getL2Output.selector),
    //         abi.encode(
    //             Types.OutputProposal(
    //                 Hashing.hashOutputRootProof(outputRootProof),
    //                 uint128(block.timestamp),
    //                 uint128(_proposedBlockNumber)
    //             )
    //         )
    //     );

    //     op.proveWithdrawalTransaction(insufficientGasTx, _proposedOutputIndex, outputRootProof, withdrawalProof);

    //     vm.warp(block.timestamp + oracle.FINALIZATION_PERIOD_SECONDS() + 1);
    //     vm.expectRevert("SafeCall: Not enough gas");
    //     op.finalizeWithdrawalTransaction{ gas: gasLimit }(insufficientGasTx);
    // }

    // /// @dev Tests that `finalizeWithdrawalTransaction` reverts if a sub-call attempts to finalize
    // ///      another withdrawal.
    // function test_finalizeWithdrawalTransaction_onReentrancy_reverts() external {
    //     uint256 bobBalanceBefore = address(bob).balance;

    //     // Copy and modify the default test values to attempt a reentrant call by first calling to
    //     // this contract's callPortalAndExpectRevert() function above.
    //     Types.WithdrawalTransaction memory _testTx = _defaultTx;
    //     _testTx.target = address(this);
    //     _testTx.data = abi.encodeWithSelector(this.callPortalAndExpectRevert.selector);

    //     // Get modified proof inputs.
    //     (
    //         bytes32 stateRoot,
    //         bytes32 storageRoot,
    //         bytes32 outputRoot,
    //         bytes32 withdrawalHash,
    //         bytes[] memory withdrawalProof
    //     ) = ffi.getProveWithdrawalTransactionInputs(_testTx);
    //     Types.OutputRootProof memory outputRootProof = Types.OutputRootProof({
    //         version: bytes32(0),
    //         stateRoot: stateRoot,
    //         messagePasserStorageRoot: storageRoot,
    //         latestBlockhash: bytes32(0)
    //     });

    //     // Setup the Oracle to return the outputRoot we want as well as a finalized timestamp.
    //     uint256 finalizedTimestamp = block.timestamp - oracle.FINALIZATION_PERIOD_SECONDS() - 1;
    //     vm.mockCall(
    //         address(op.L2_ORACLE()),
    //         abi.encodeWithSelector(L2OutputOracle.getL2Output.selector),
    //         abi.encode(Types.OutputProposal(outputRoot, uint128(finalizedTimestamp), uint128(_proposedBlockNumber)))
    //     );

    //     vm.expectEmit(true, true, true, true);
    //     emit WithdrawalProven(withdrawalHash, alice, address(this));
    //     op.proveWithdrawalTransaction(_testTx, _proposedBlockNumber, outputRootProof, withdrawalProof);

    //     vm.warp(block.timestamp + oracle.FINALIZATION_PERIOD_SECONDS() + 1);
    //     vm.expectCall(address(this), _testTx.data);
    //     vm.expectEmit(true, true, true, true);
    //     emit WithdrawalFinalized(withdrawalHash, true);
    //     op.finalizeWithdrawalTransaction(_testTx);

    //     // Ensure that bob's balance was not changed by the reentrant call.
    //     assert(address(bob).balance == bobBalanceBefore);
    // }

    // /// @dev Tests that `finalizeWithdrawalTransaction` succeeds.
    // function testDiff_finalizeWithdrawalTransaction_succeeds(
    //     address _sender,
    //     address _target,
    //     uint256 _value,
    //     uint256 _gasLimit,
    //     bytes memory _data
    // )
    //     external
    // {
    //     vm.assume(
    //         _target != address(op) // Cannot call the optimism portal or a contract
    //             && _target.code.length == 0 // No accounts with code
    //             && _target != CONSOLE // The console has no code but behaves like a contract
    //             && uint160(_target) > 9 // No precompiles (or zero address)
    //     );

    //     // Total ETH supply is currently about 120M ETH.
    //     uint256 value = bound(_value, 0, 200_000_000 ether);
    //     vm.deal(address(op), value);

    //     uint256 gasLimit = bound(_gasLimit, 0, 50_000_000);
    //     uint256 nonce = messagePasser.messageNonce();

    //     // Get a withdrawal transaction and mock proof from the differential testing script.
    //     Types.WithdrawalTransaction memory _tx = Types.WithdrawalTransaction({
    //         nonce: nonce,
    //         sender: _sender,
    //         target: _target,
    //         value: value,
    //         gasLimit: gasLimit,
    //         data: _data
    //     });
    //     (
    //         bytes32 stateRoot,
    //         bytes32 storageRoot,
    //         bytes32 outputRoot,
    //         bytes32 withdrawalHash,
    //         bytes[] memory withdrawalProof
    //     ) = ffi.getProveWithdrawalTransactionInputs(_tx);

    //     // Create the output root proof
    //     Types.OutputRootProof memory proof = Types.OutputRootProof({
    //         version: bytes32(uint256(0)),
    //         stateRoot: stateRoot,
    //         messagePasserStorageRoot: storageRoot,
    //         latestBlockhash: bytes32(uint256(0))
    //     });

    //     // Ensure the values returned from ffi are correct
    //     assertEq(outputRoot, Hashing.hashOutputRootProof(proof));
    //     assertEq(withdrawalHash, Hashing.hashWithdrawal(_tx));

    //     // Setup the Oracle to return the outputRoot
    //     vm.mockCall(
    //         address(oracle),
    //         abi.encodeWithSelector(oracle.getL2Output.selector),
    //         abi.encode(outputRoot, block.timestamp, 100)
    //     );

    //     // Prove the withdrawal transaction
    //     op.proveWithdrawalTransaction(
    //         _tx,
    //         100, // l2BlockNumber
    //         proof,
    //         withdrawalProof
    //     );
    //     (bytes32 _root,,) = op.provenWithdrawals(withdrawalHash);
    //     assertTrue(_root != bytes32(0));

    //     // Warp past the finalization period
    //     vm.warp(block.timestamp + oracle.FINALIZATION_PERIOD_SECONDS() + 1);

    //     // Finalize the withdrawal transaction
    //     vm.expectCallMinGas(_tx.target, _tx.value, uint64(_tx.gasLimit), _tx.data);
    //     op.finalizeWithdrawalTransaction(_tx);
    //     assertTrue(op.finalizedWithdrawals(withdrawalHash));
    // }
=======
    function test_finalizeWithdrawalTransaction_onInsufficientGas_reverts() external {
        uint256 withdrawalAmount = 100;
        vm.store(address(op), bytes32(depositedAmountSlotIndex), bytes32(withdrawalAmount));
        vm.prank(address(op), address(op));
        token.faucet(withdrawalAmount);

        // This number was identified through trial and error.
        uint256 gasLimit = 150_000;
        Types.WithdrawalTransaction memory insufficientGasTx = Types.WithdrawalTransaction({
            nonce: 0,
            sender: alice,
            target: bob,
            value: withdrawalAmount,
            gasLimit: gasLimit,
            data: hex""
        });

        // Get updated proof inputs.
        (bytes32 stateRoot, bytes32 storageRoot,,, bytes[] memory withdrawalProof) =
            ffi.getProveWithdrawalTransactionInputs(insufficientGasTx);
        Types.OutputRootProof memory outputRootProof = Types.OutputRootProof({
            version: bytes32(0),
            stateRoot: stateRoot,
            messagePasserStorageRoot: storageRoot,
            latestBlockhash: bytes32(0)
        });

        vm.mockCall(
            address(op.L2_ORACLE()),
            abi.encodeWithSelector(L2OutputOracle.getL2Output.selector),
            abi.encode(
                Types.OutputProposal(
                    Hashing.hashOutputRootProof(outputRootProof),
                    uint128(block.timestamp),
                    uint128(_proposedBlockNumber)
                )
            )
        );

        op.proveWithdrawalTransaction(insufficientGasTx, _proposedOutputIndex, outputRootProof, withdrawalProof);

        vm.warp(block.timestamp + oracle.FINALIZATION_PERIOD_SECONDS() + 1);
        vm.expectRevert("SafeCall: Not enough gas");
        op.finalizeWithdrawalTransaction{ gas: gasLimit }(insufficientGasTx);
    }

    /// @dev Tests that `finalizeWithdrawalTransaction` reverts if a sub-call attempts to finalize
    ///      another withdrawal.
    function test_finalizeWithdrawalTransaction_onReentrancy_reverts() external {
        uint256 withdrawalAmount = 100;
        vm.store(address(op), bytes32(depositedAmountSlotIndex), bytes32(withdrawalAmount));
        vm.prank(address(op));
        token.faucet(withdrawalAmount);

        uint256 bobBalanceBefore = token.balanceOf(address(bob));

        // Copy and modify the default test values to attempt a reentrant call by first calling to
        // this contract's callPortalAndExpectRevert() function above.
        Types.WithdrawalTransaction memory _testTx = _defaultTx;
        _testTx.target = address(this);
        _testTx.data = abi.encodeWithSelector(this.callPortalAndExpectRevert.selector);

        // Get modified proof inputs.
        (
            bytes32 stateRoot,
            bytes32 storageRoot,
            bytes32 outputRoot,
            bytes32 withdrawalHash,
            bytes[] memory withdrawalProof
        ) = ffi.getProveWithdrawalTransactionInputs(_testTx);
        Types.OutputRootProof memory outputRootProof = Types.OutputRootProof({
            version: bytes32(0),
            stateRoot: stateRoot,
            messagePasserStorageRoot: storageRoot,
            latestBlockhash: bytes32(0)
        });

        // Setup the Oracle to return the outputRoot we want as well as a finalized timestamp.
        uint256 finalizedTimestamp = block.timestamp - oracle.FINALIZATION_PERIOD_SECONDS() - 1;
        vm.mockCall(
            address(op.L2_ORACLE()),
            abi.encodeWithSelector(L2OutputOracle.getL2Output.selector),
            abi.encode(Types.OutputProposal(outputRoot, uint128(finalizedTimestamp), uint128(_proposedBlockNumber)))
        );

        vm.expectEmit(true, true, true, true);
        emit WithdrawalProven(withdrawalHash, alice, address(this));
        op.proveWithdrawalTransaction(_testTx, _proposedBlockNumber, outputRootProof, withdrawalProof);

        vm.warp(block.timestamp + oracle.FINALIZATION_PERIOD_SECONDS() + 1);
        vm.expectCall(address(this), _testTx.data);
        vm.expectEmit(true, true, true, true);
        emit WithdrawalFinalized(withdrawalHash, true);
        op.finalizeWithdrawalTransaction(_testTx);

        // Ensure that bob's balance was not changed by the reentrant call.
        assert(token.balanceOf(address(bob)) == bobBalanceBefore);
    }

    /// @dev Tests that `finalizeWithdrawalTransaction` succeeds.
    function testDiff_finalizeWithdrawalTransaction_succeeds(
        address _sender,
        address _target,
        uint256 _value,
        uint256 _gasLimit,
        bytes memory _data
    )
        external
    {
        vm.store(address(op), bytes32(depositedAmountSlotIndex), bytes32(_value));
        vm.assume(
            _target != address(op) // Cannot call the optimism portal or a contract
                && _target.code.length == 0 // No accounts with code
                && _target != CONSOLE // The console has no code but behaves like a contract
                && uint160(_target) > 9 // No precompiles (or zero address)
        );

        // vm.prank(address(op));
        uint256 opBalance = token.balanceOf(address(op));
        if (opBalance < _value) {
            vm.prank(address(op));
            token.faucet(_value - opBalance);
        }

        vm.prank(address(this));

        uint256 gasLimit = bound(_gasLimit, 0, 50_000_000);
        uint256 nonce = messagePasser.messageNonce();

        // Get a withdrawal transaction and mock proof from the differential testing script.
        Types.WithdrawalTransaction memory _tx = Types.WithdrawalTransaction({
            nonce: nonce,
            sender: _sender,
            target: _target,
            value: 0,
            gasLimit: gasLimit,
            data: _data
        });
        (
            bytes32 stateRoot,
            bytes32 storageRoot,
            bytes32 outputRoot,
            bytes32 withdrawalHash,
            bytes[] memory withdrawalProof
        ) = ffi.getProveWithdrawalTransactionInputs(_tx);

        // Create the output root proof
        Types.OutputRootProof memory proof = Types.OutputRootProof({
            version: bytes32(uint256(0)),
            stateRoot: stateRoot,
            messagePasserStorageRoot: storageRoot,
            latestBlockhash: bytes32(uint256(0))
        });

        // Ensure the values returned from ffi are correct
        assertEq(outputRoot, Hashing.hashOutputRootProof(proof));
        assertEq(withdrawalHash, Hashing.hashWithdrawal(_tx));

        // Setup the Oracle to return the outputRoot
        vm.mockCall(
            address(oracle),
            abi.encodeWithSelector(oracle.getL2Output.selector),
            abi.encode(outputRoot, block.timestamp, 100)
        );

        // Prove the withdrawal transaction
        op.proveWithdrawalTransaction(
            _tx,
            100, // l2BlockNumber
            proof,
            withdrawalProof
        );
        (bytes32 _root,,) = op.provenWithdrawals(withdrawalHash);
        assertTrue(_root != bytes32(0));

        // Warp past the finalization period
        vm.warp(block.timestamp + oracle.FINALIZATION_PERIOD_SECONDS() + 1);

        // Finalize the withdrawal transaction
        vm.expectCallMinGas(_tx.target, 0, uint64(_tx.gasLimit), _tx.data);

        op.finalizeWithdrawalTransaction(_tx);
        assertTrue(op.finalizedWithdrawals(withdrawalHash));
    }
>>>>>>> edea8f7d
}

contract OptimismPortalUpgradeable_Test is Portal_Initializer {
    Proxy internal proxy;
    uint64 initialBlockNum;

    /// @dev Sets up the test.
    function setUp() public override {
        super.setUp();
        initialBlockNum = uint64(block.number);
        proxy = Proxy(payable(address(op)));
    }

    /// @dev Tests that the proxy is initialized correctly.
    function test_params_initValuesOnProxy_succeeds() external {
        OptimismPortal p = OptimismPortal(payable(address(proxy)));

        (uint128 prevBaseFee, uint64 prevBoughtGas, uint64 prevBlockNum) = p.params();

        ResourceMetering.ResourceConfig memory rcfg = systemConfig.resourceConfig();
        assertEq(prevBaseFee, rcfg.minimumBaseFee);
        assertEq(prevBoughtGas, 0);
        assertEq(prevBlockNum, initialBlockNum);
    }

    /// @dev Tests that the proxy cannot be initialized twice.
    function test_initialize_cannotInitProxy_reverts() external {
        vm.expectRevert("Initializable: contract is already initialized");
        OptimismPortal(payable(proxy)).initialize({
            _nativeTokenAddress: address(0),
            _l2Oracle: L2OutputOracle(address(0)),
            _systemConfig: SystemConfig(address(0)),
            _guardian: address(0),
            _paused: false
        });
    }

    /// @dev Tests that the implementation cannot be initialized twice.
    function test_initialize_cannotInitImpl_reverts() external {
        vm.expectRevert("Initializable: contract is already initialized");
        OptimismPortal(opImpl).initialize({
            _nativeTokenAddress: address(0),
            _l2Oracle: L2OutputOracle(address(0)),
            _systemConfig: SystemConfig(address(0)),
            _guardian: address(0),
            _paused: false
        });
    }

    /// @dev Tests that the proxy can be upgraded.
    function test_upgradeToAndCall_upgrading_succeeds() external {
        // Check an unused slot before upgrading.
        bytes32 slot21Before = vm.load(address(op), bytes32(uint256(21)));
        assertEq(bytes32(0), slot21Before);

        NextImpl nextImpl = new NextImpl();
        vm.startPrank(multisig);
        // The value passed to the initialize must be larger than the last value
        // that initialize was called with.
        proxy.upgradeToAndCall(
            address(nextImpl), abi.encodeWithSelector(NextImpl.initialize.selector, Constants.INITIALIZER + 1)
        );
        assertEq(proxy.implementation(), address(nextImpl));

        // Verify that the NextImpl contract initialized its values according as expected
        bytes32 slot21After = vm.load(address(op), bytes32(uint256(21)));
        bytes32 slot21Expected = NextImpl(address(op)).slot21Init();
        assertEq(slot21Expected, slot21After);
    }
}

/// @title OptimismPortalResourceFuzz_Test
/// @dev Test various values of the resource metering config to ensure that deposits cannot be
///      broken by changing the config.
contract OptimismPortalResourceFuzz_Test is Portal_Initializer {
    /// @dev The max gas limit observed throughout this test. Setting this too high can cause
    ///      the test to take too long to run.
    uint256 constant MAX_GAS_LIMIT = 30_000_000;

    /// @dev Test that various values of the resource metering config will not break deposits.
<<<<<<< HEAD
    // function testFuzz_systemConfigDeposit_succeeds(
    //     uint32 _maxResourceLimit,
    //     uint8 _elasticityMultiplier,
    //     uint8 _baseFeeMaxChangeDenominator,
    //     uint32 _minimumBaseFee,
    //     uint32 _systemTxMaxGas,
    //     uint128 _maximumBaseFee,
    //     uint64 _gasLimit,
    //     uint64 _prevBoughtGas,
    //     uint128 _prevBaseFee,
    //     uint8 _blockDiff
    // )
    //     external
    // {
    //     // Get the set system gas limit
    //     uint64 gasLimit = systemConfig.gasLimit();
    //     // Bound resource config
    //     _maxResourceLimit = uint32(bound(_maxResourceLimit, 21000, MAX_GAS_LIMIT / 8));
    //     _gasLimit = uint64(bound(_gasLimit, 21000, _maxResourceLimit));
    //     _prevBaseFee = uint128(bound(_prevBaseFee, 0, 3 gwei));
    //     // Prevent values that would cause reverts
    //     vm.assume(gasLimit >= _gasLimit);
    //     vm.assume(_minimumBaseFee < _maximumBaseFee);
    //     vm.assume(_baseFeeMaxChangeDenominator > 1);
    //     vm.assume(uint256(_maxResourceLimit) + uint256(_systemTxMaxGas) <= gasLimit);
    //     vm.assume(_elasticityMultiplier > 0);
    //     vm.assume(((_maxResourceLimit / _elasticityMultiplier) * _elasticityMultiplier) == _maxResourceLimit);
    //     _prevBoughtGas = uint64(bound(_prevBoughtGas, 0, _maxResourceLimit - _gasLimit));
    //     _blockDiff = uint8(bound(_blockDiff, 0, 3));
    //     // Pick a pseudorandom block number
    //     vm.roll(uint256(keccak256(abi.encode(_blockDiff))) % uint256(type(uint16).max) + uint256(_blockDiff));

    //     // Create a resource config to mock the call to the system config with
    //     ResourceMetering.ResourceConfig memory rcfg = ResourceMetering.ResourceConfig({
    //         maxResourceLimit: _maxResourceLimit,
    //         elasticityMultiplier: _elasticityMultiplier,
    //         baseFeeMaxChangeDenominator: _baseFeeMaxChangeDenominator,
    //         minimumBaseFee: _minimumBaseFee,
    //         systemTxMaxGas: _systemTxMaxGas,
    //         maximumBaseFee: _maximumBaseFee
    //     });
    //     vm.mockCall(
    //         address(systemConfig), abi.encodeWithSelector(systemConfig.resourceConfig.selector), abi.encode(rcfg)
    //     );

    //     // Set the resource params
    //     uint256 _prevBlockNum = block.number - _blockDiff;
    //     vm.store(
    //         address(op),
    //         bytes32(uint256(1)),
    //         bytes32((_prevBlockNum << 192) | (uint256(_prevBoughtGas) << 128) | _prevBaseFee)
    //     );
    //     // Ensure that the storage setting is correct
    //     (uint128 prevBaseFee, uint64 prevBoughtGas, uint64 prevBlockNum) = op.params();
    //     assertEq(prevBaseFee, _prevBaseFee);
    //     assertEq(prevBoughtGas, _prevBoughtGas);
    //     assertEq(prevBlockNum, _prevBlockNum);

    //     // Do a deposit, should not revert
    //     op.depositTransaction{ gas: MAX_GAS_LIMIT }({
    //         _to: address(0x20),
    //         _value: 0x40,
    //         _gasLimit: _gasLimit,
    //         _isCreation: false,
    //         _data: hex""
    //     });
    // }
=======
    function testFuzz_systemConfigDeposit_succeeds(
        uint32 _maxResourceLimit,
        uint8 _elasticityMultiplier,
        uint8 _baseFeeMaxChangeDenominator,
        uint32 _minimumBaseFee,
        uint32 _systemTxMaxGas,
        uint128 _maximumBaseFee,
        uint64 _gasLimit,
        uint64 _prevBoughtGas,
        uint128 _prevBaseFee,
        uint8 _blockDiff
    )
        external
    {
        // Get the set system gas limit
        uint64 gasLimit = systemConfig.gasLimit();
        // Bound resource config
        _maxResourceLimit = uint32(bound(_maxResourceLimit, 21000, MAX_GAS_LIMIT / 8));
        _gasLimit = uint64(bound(_gasLimit, 21000, _maxResourceLimit));
        _prevBaseFee = uint128(bound(_prevBaseFee, 0, 3 gwei));
        // Prevent values that would cause reverts
        vm.assume(gasLimit >= _gasLimit);
        vm.assume(_minimumBaseFee < _maximumBaseFee);
        vm.assume(_baseFeeMaxChangeDenominator > 1);
        vm.assume(uint256(_maxResourceLimit) + uint256(_systemTxMaxGas) <= gasLimit);
        vm.assume(_elasticityMultiplier > 0);
        vm.assume(((_maxResourceLimit / _elasticityMultiplier) * _elasticityMultiplier) == _maxResourceLimit);
        _prevBoughtGas = uint64(bound(_prevBoughtGas, 0, _maxResourceLimit - _gasLimit));
        _blockDiff = uint8(bound(_blockDiff, 0, 3));
        // Pick a pseudorandom block number
        vm.roll(uint256(keccak256(abi.encode(_blockDiff))) % uint256(type(uint16).max) + uint256(_blockDiff));

        // Create a resource config to mock the call to the system config with
        ResourceMetering.ResourceConfig memory rcfg = ResourceMetering.ResourceConfig({
            maxResourceLimit: _maxResourceLimit,
            elasticityMultiplier: _elasticityMultiplier,
            baseFeeMaxChangeDenominator: _baseFeeMaxChangeDenominator,
            minimumBaseFee: _minimumBaseFee,
            systemTxMaxGas: _systemTxMaxGas,
            maximumBaseFee: _maximumBaseFee
        });
        vm.mockCall(
            address(systemConfig), abi.encodeWithSelector(systemConfig.resourceConfig.selector), abi.encode(rcfg)
        );

        // Set the resource params
        uint256 _prevBlockNum = block.number - _blockDiff;
        vm.store(
            address(op),
            bytes32(uint256(1)),
            bytes32((_prevBlockNum << 192) | (uint256(_prevBoughtGas) << 128) | _prevBaseFee)
        );
        // Ensure that the storage setting is correct
        (uint128 prevBaseFee, uint64 prevBoughtGas, uint64 prevBlockNum) = op.params();
        assertEq(prevBaseFee, _prevBaseFee);
        assertEq(prevBoughtGas, _prevBoughtGas);
        assertEq(prevBlockNum, _prevBlockNum);

        uint256 depositAmount = 0x40;
        token.faucet(depositAmount);
        token.approve(address(op), depositAmount);

        // Do a deposit, should not revert
        op.depositTransaction({
            _to: address(0x20),
            _value: depositAmount,
            _gasLimit: _gasLimit,
            _isCreation: false,
            _data: hex""
        });
    }
>>>>>>> edea8f7d
}<|MERGE_RESOLUTION|>--- conflicted
+++ resolved
@@ -96,29 +96,6 @@
         assertEq(op.paused(), true);
     }
 
-<<<<<<< HEAD
-    /// @dev Tests that `receive` successdully deposits ETH.
-    // function test_receive_succeeds() external {
-    //     vm.expectEmit(true, true, false, true);
-    //     emitTransactionDeposited(alice, alice, 100, 100, 100_000, false, hex"");
-
-    //     // give alice money and send as an eoa
-    //     vm.deal(alice, 2 ** 64);
-    //     vm.prank(alice, alice);
-    //     (bool s,) = address(op).call{ value: 100 }(hex"");
-
-    //     assert(s);
-    //     assertEq(address(op).balance, 100);
-    // }
-
-    /// @dev Tests that `depositTransaction` reverts when the destination address is non-zero
-    ///      for a contract creation deposit.
-    // function test_depositTransaction_contractCreation_reverts() external {
-    //     // contract creation must have a target of address(0)
-    //     vm.expectRevert("OptimismPortal: must send to address(0) when creating a contract");
-    //     op.depositTransaction(address(1), 1, 0, true, hex"");
-    // }
-=======
     /// @dev Tests that `receive` reverted deposits ETH.
     function test_receive_reverts() external {
         vm.expectRevert("Not allow deposit to ERC-20: ETH");
@@ -135,7 +112,6 @@
         vm.expectRevert("OptimismPortal: must send to address(0) when creating a contract");
         op.depositTransaction(address(1), 0, 0, true, hex"");
     }
->>>>>>> edea8f7d
 
     /// @dev Tests that `depositTransaction` reverts when the data is too large.
     ///      This places an upper bound on unsafe blocks sent over p2p.
@@ -240,73 +216,6 @@
         op.depositTransaction(ZERO_ADDRESS, ZERO_VALUE, NON_ZERO_GASLIMIT, true, NON_ZERO_DATA);
     }
 
-<<<<<<< HEAD
-    /// @dev Tests that `depositTransaction` succeeds for an EOA depositing a tx with ETH.
-    // function test_depositTransaction_withEthValueFromEOA_succeeds() external {
-    //     // EOA emulation
-    //     vm.prank(address(this), address(this));
-
-    //     vm.expectEmit(true, true, false, true);
-    //     emitTransactionDeposited(
-    //         address(this), NON_ZERO_ADDRESS, NON_ZERO_VALUE, ZERO_VALUE, NON_ZERO_GASLIMIT, false, NON_ZERO_DATA
-    //     );
-
-    //     op.depositTransaction{ value: NON_ZERO_VALUE }(
-    //         NON_ZERO_ADDRESS, ZERO_VALUE, NON_ZERO_GASLIMIT, false, NON_ZERO_DATA
-    //     );
-    //     assertEq(address(op).balance, NON_ZERO_VALUE);
-    // }
-
-    // /// @dev Tests that `depositTransaction` succeeds for a contract depositing a tx with ETH.
-    // function test_depositTransaction_withEthValueFromContract_succeeds() external {
-    //     vm.expectEmit(true, true, false, true);
-    //     emitTransactionDeposited(
-    //         AddressAliasHelper.applyL1ToL2Alias(address(this)),
-    //         NON_ZERO_ADDRESS,
-    //         NON_ZERO_VALUE,
-    //         ZERO_VALUE,
-    //         NON_ZERO_GASLIMIT,
-    //         false,
-    //         NON_ZERO_DATA
-    //     );
-
-    //     op.depositTransaction{ value: NON_ZERO_VALUE }(
-    //         NON_ZERO_ADDRESS, ZERO_VALUE, NON_ZERO_GASLIMIT, false, NON_ZERO_DATA
-    //     );
-    // }
-
-    // /// @dev Tests that `depositTransaction` succeeds for an EOA depositing a contract creation with ETH.
-    // function test_depositTransaction_withEthValueAndEOAContractCreation_succeeds() external {
-    //     // EOA emulation
-    //     vm.prank(address(this), address(this));
-
-    //     vm.expectEmit(true, true, false, true);
-    //     emitTransactionDeposited(
-    //         address(this), ZERO_ADDRESS, NON_ZERO_VALUE, ZERO_VALUE, NON_ZERO_GASLIMIT, true, hex""
-    //     );
-
-    //     op.depositTransaction{ value: NON_ZERO_VALUE }(ZERO_ADDRESS, ZERO_VALUE, NON_ZERO_GASLIMIT, true, hex"");
-    //     assertEq(address(op).balance, NON_ZERO_VALUE);
-    // }
-
-    // /// @dev Tests that `depositTransaction` succeeds for a contract depositing a contract creation with ETH.
-    // function test_depositTransaction_withEthValueAndContractContractCreation_succeeds() external {
-    //     vm.expectEmit(true, true, false, true);
-    //     emitTransactionDeposited(
-    //         AddressAliasHelper.applyL1ToL2Alias(address(this)),
-    //         ZERO_ADDRESS,
-    //         NON_ZERO_VALUE,
-    //         ZERO_VALUE,
-    //         NON_ZERO_GASLIMIT,
-    //         true,
-    //         NON_ZERO_DATA
-    //     );
-
-    //     op.depositTransaction{ value: NON_ZERO_VALUE }(ZERO_ADDRESS, ZERO_VALUE, NON_ZERO_GASLIMIT, true,
-    // NON_ZERO_DATA);
-    //     assertEq(address(op).balance, NON_ZERO_VALUE);
-    // }
-=======
     /// @dev Tests that `depositTransaction` succeeds for an EOA depositing a tx with Native token.
     function test_depositTransaction_withNativeTokenValueFromEOA_succeeds() external {
         // EOA emulation
@@ -379,7 +288,6 @@
         op.depositTransaction(ZERO_ADDRESS, NON_ZERO_VALUE, NON_ZERO_GASLIMIT, true, NON_ZERO_DATA);
         assertEq(token.balanceOf(address(op)), NON_ZERO_VALUE);
     }
->>>>>>> edea8f7d
 
     /// @dev Tests that `isOutputFinalized` succeeds for an EOA depositing a tx with ETH and data.
     function test_simple_isOutputFinalized_succeeds() external {
@@ -625,11 +533,6 @@
         op.proveWithdrawalTransaction(_defaultTx, _proposedOutputIndex, _outputRootProof, _withdrawalProof);
     }
 
-<<<<<<< HEAD
-    // /// @dev Tests that `finalizeWithdrawalTransaction` succeeds.
-    // function test_finalizeWithdrawalTransaction_provenWithdrawalHash_succeeds() external {
-    //     uint256 bobBalanceBefore = address(bob).balance;
-=======
     /// @dev Tests that `finalizeWithdrawalTransaction` succeeds.
     function test_finalizeWithdrawalTransaction_provenWithdrawalHash_succeeds() external {
         uint256 withdrawalAmount = 100;
@@ -641,27 +544,21 @@
         token.approve(address(op), type(uint256).max);
 
         uint256 bobBalanceBefore = token.balanceOf(address(bob));
->>>>>>> edea8f7d
-
-    //     vm.expectEmit(true, true, true, true);
-    //     emit WithdrawalProven(_withdrawalHash, alice, bob);
-    //     op.proveWithdrawalTransaction(_defaultTx, _proposedOutputIndex, _outputRootProof, _withdrawalProof);
-
-    //     vm.warp(block.timestamp + oracle.FINALIZATION_PERIOD_SECONDS() + 1);
-    //     vm.expectEmit(true, true, false, true);
-    //     emit WithdrawalFinalized(_withdrawalHash, true);
-    //     op.finalizeWithdrawalTransaction(_defaultTx);
-
-<<<<<<< HEAD
-    //     assert(address(bob).balance == bobBalanceBefore + 100);
-    // }
-=======
+
+        vm.expectEmit(true, true, true, true);
+        emit WithdrawalProven(_withdrawalHash, alice, bob);
+        op.proveWithdrawalTransaction(_defaultTx, _proposedOutputIndex, _outputRootProof, _withdrawalProof);
+
+        vm.warp(block.timestamp + oracle.FINALIZATION_PERIOD_SECONDS() + 1);
+        vm.expectEmit(true, true, false, true);
+        emit WithdrawalFinalized(_withdrawalHash, true);
+        op.finalizeWithdrawalTransaction(_defaultTx);
+
         vm.prank(address(bob));
         token.transferFrom(address(op), address(bob), withdrawalAmount);
 
         assert(token.balanceOf(address(bob)) == bobBalanceBefore + withdrawalAmount);
     }
->>>>>>> edea8f7d
 
     /// @dev Tests that `finalizeWithdrawalTransaction` reverts if the contract is paused.
     function test_finalizeWithdrawalTransaction_paused_reverts() external {
@@ -791,26 +688,6 @@
         assertEq(bobBalanceBefore, address(bob).balance);
     }
 
-<<<<<<< HEAD
-    // /// @dev Tests that `finalizeWithdrawalTransaction` reverts if the target reverts.
-    // function test_finalizeWithdrawalTransaction_targetFails_fails() external {
-    //     uint256 bobBalanceBefore = address(bob).balance;
-    //     vm.etch(bob, hex"fe"); // Contract with just the invalid opcode.
-
-    //     vm.expectEmit(true, true, true, true);
-    //     emit WithdrawalProven(_withdrawalHash, alice, bob);
-    //     op.proveWithdrawalTransaction(_defaultTx, _proposedOutputIndex, _outputRootProof, _withdrawalProof);
-
-    //     vm.warp(block.timestamp + oracle.FINALIZATION_PERIOD_SECONDS() + 1);
-    //     vm.expectEmit(true, true, true, true);
-    //     emit WithdrawalFinalized(_withdrawalHash, false);
-    //     op.finalizeWithdrawalTransaction(_defaultTx);
-
-    //     assert(address(bob).balance == bobBalanceBefore);
-    // }
-
-=======
->>>>>>> edea8f7d
     /// @dev Tests that `finalizeWithdrawalTransaction` reverts if the finalization period
     ///      has not yet passed.
     function test_finalizeWithdrawalTransaction_onRecentWithdrawal_reverts() external {
@@ -828,14 +705,6 @@
         op.finalizeWithdrawalTransaction(_defaultTx);
     }
 
-<<<<<<< HEAD
-    // /// @dev Tests that `finalizeWithdrawalTransaction` reverts if the withdrawal has already been
-    // ///      finalized.
-    // function test_finalizeWithdrawalTransaction_onReplay_reverts() external {
-    //     vm.expectEmit(true, true, true, true);
-    //     emit WithdrawalProven(_withdrawalHash, alice, bob);
-    //     op.proveWithdrawalTransaction(_defaultTx, _proposedOutputIndex, _outputRootProof, _withdrawalProof);
-=======
     /// @dev Tests that `finalizeWithdrawalTransaction` reverts if the withdrawal has already been
     ///      finalized.
     function test_finalizeWithdrawalTransaction_onReplay_reverts() external {
@@ -847,188 +716,18 @@
         vm.expectEmit(true, true, true, true);
         emit WithdrawalProven(_withdrawalHash, alice, bob);
         op.proveWithdrawalTransaction(_defaultTx, _proposedOutputIndex, _outputRootProof, _withdrawalProof);
->>>>>>> edea8f7d
-
-    //     vm.warp(block.timestamp + oracle.FINALIZATION_PERIOD_SECONDS() + 1);
-    //     vm.expectEmit(true, true, true, true);
-    //     emit WithdrawalFinalized(_withdrawalHash, true);
-    //     op.finalizeWithdrawalTransaction(_defaultTx);
-
-    //     vm.expectRevert("OptimismPortal: withdrawal has already been finalized");
-    //     op.finalizeWithdrawalTransaction(_defaultTx);
-    // }
+
+        vm.warp(block.timestamp + oracle.FINALIZATION_PERIOD_SECONDS() + 1);
+        vm.expectEmit(true, true, true, true);
+        emit WithdrawalFinalized(_withdrawalHash, true);
+        op.finalizeWithdrawalTransaction(_defaultTx);
+
+        vm.expectRevert("OptimismPortal: withdrawal has already been finalized");
+        op.finalizeWithdrawalTransaction(_defaultTx);
+    }
 
     /// @dev Tests that `finalizeWithdrawalTransaction` reverts if the withdrawal transaction
     ///      does not have enough gas to execute.
-<<<<<<< HEAD
-    // function test_finalizeWithdrawalTransaction_onInsufficientGas_reverts() external {
-    //     // This number was identified through trial and error.
-    //     uint256 gasLimit = 150_000;
-    //     Types.WithdrawalTransaction memory insufficientGasTx = Types.WithdrawalTransaction({
-    //         nonce: 0,
-    //         sender: alice,
-    //         target: bob,
-    //         value: 100,
-    //         gasLimit: gasLimit,
-    //         data: hex""
-    //     });
-
-    //     // Get updated proof inputs.
-    //     (bytes32 stateRoot, bytes32 storageRoot,,, bytes[] memory withdrawalProof) =
-    //         ffi.getProveWithdrawalTransactionInputs(insufficientGasTx);
-    //     Types.OutputRootProof memory outputRootProof = Types.OutputRootProof({
-    //         version: bytes32(0),
-    //         stateRoot: stateRoot,
-    //         messagePasserStorageRoot: storageRoot,
-    //         latestBlockhash: bytes32(0)
-    //     });
-
-    //     vm.mockCall(
-    //         address(op.L2_ORACLE()),
-    //         abi.encodeWithSelector(L2OutputOracle.getL2Output.selector),
-    //         abi.encode(
-    //             Types.OutputProposal(
-    //                 Hashing.hashOutputRootProof(outputRootProof),
-    //                 uint128(block.timestamp),
-    //                 uint128(_proposedBlockNumber)
-    //             )
-    //         )
-    //     );
-
-    //     op.proveWithdrawalTransaction(insufficientGasTx, _proposedOutputIndex, outputRootProof, withdrawalProof);
-
-    //     vm.warp(block.timestamp + oracle.FINALIZATION_PERIOD_SECONDS() + 1);
-    //     vm.expectRevert("SafeCall: Not enough gas");
-    //     op.finalizeWithdrawalTransaction{ gas: gasLimit }(insufficientGasTx);
-    // }
-
-    // /// @dev Tests that `finalizeWithdrawalTransaction` reverts if a sub-call attempts to finalize
-    // ///      another withdrawal.
-    // function test_finalizeWithdrawalTransaction_onReentrancy_reverts() external {
-    //     uint256 bobBalanceBefore = address(bob).balance;
-
-    //     // Copy and modify the default test values to attempt a reentrant call by first calling to
-    //     // this contract's callPortalAndExpectRevert() function above.
-    //     Types.WithdrawalTransaction memory _testTx = _defaultTx;
-    //     _testTx.target = address(this);
-    //     _testTx.data = abi.encodeWithSelector(this.callPortalAndExpectRevert.selector);
-
-    //     // Get modified proof inputs.
-    //     (
-    //         bytes32 stateRoot,
-    //         bytes32 storageRoot,
-    //         bytes32 outputRoot,
-    //         bytes32 withdrawalHash,
-    //         bytes[] memory withdrawalProof
-    //     ) = ffi.getProveWithdrawalTransactionInputs(_testTx);
-    //     Types.OutputRootProof memory outputRootProof = Types.OutputRootProof({
-    //         version: bytes32(0),
-    //         stateRoot: stateRoot,
-    //         messagePasserStorageRoot: storageRoot,
-    //         latestBlockhash: bytes32(0)
-    //     });
-
-    //     // Setup the Oracle to return the outputRoot we want as well as a finalized timestamp.
-    //     uint256 finalizedTimestamp = block.timestamp - oracle.FINALIZATION_PERIOD_SECONDS() - 1;
-    //     vm.mockCall(
-    //         address(op.L2_ORACLE()),
-    //         abi.encodeWithSelector(L2OutputOracle.getL2Output.selector),
-    //         abi.encode(Types.OutputProposal(outputRoot, uint128(finalizedTimestamp), uint128(_proposedBlockNumber)))
-    //     );
-
-    //     vm.expectEmit(true, true, true, true);
-    //     emit WithdrawalProven(withdrawalHash, alice, address(this));
-    //     op.proveWithdrawalTransaction(_testTx, _proposedBlockNumber, outputRootProof, withdrawalProof);
-
-    //     vm.warp(block.timestamp + oracle.FINALIZATION_PERIOD_SECONDS() + 1);
-    //     vm.expectCall(address(this), _testTx.data);
-    //     vm.expectEmit(true, true, true, true);
-    //     emit WithdrawalFinalized(withdrawalHash, true);
-    //     op.finalizeWithdrawalTransaction(_testTx);
-
-    //     // Ensure that bob's balance was not changed by the reentrant call.
-    //     assert(address(bob).balance == bobBalanceBefore);
-    // }
-
-    // /// @dev Tests that `finalizeWithdrawalTransaction` succeeds.
-    // function testDiff_finalizeWithdrawalTransaction_succeeds(
-    //     address _sender,
-    //     address _target,
-    //     uint256 _value,
-    //     uint256 _gasLimit,
-    //     bytes memory _data
-    // )
-    //     external
-    // {
-    //     vm.assume(
-    //         _target != address(op) // Cannot call the optimism portal or a contract
-    //             && _target.code.length == 0 // No accounts with code
-    //             && _target != CONSOLE // The console has no code but behaves like a contract
-    //             && uint160(_target) > 9 // No precompiles (or zero address)
-    //     );
-
-    //     // Total ETH supply is currently about 120M ETH.
-    //     uint256 value = bound(_value, 0, 200_000_000 ether);
-    //     vm.deal(address(op), value);
-
-    //     uint256 gasLimit = bound(_gasLimit, 0, 50_000_000);
-    //     uint256 nonce = messagePasser.messageNonce();
-
-    //     // Get a withdrawal transaction and mock proof from the differential testing script.
-    //     Types.WithdrawalTransaction memory _tx = Types.WithdrawalTransaction({
-    //         nonce: nonce,
-    //         sender: _sender,
-    //         target: _target,
-    //         value: value,
-    //         gasLimit: gasLimit,
-    //         data: _data
-    //     });
-    //     (
-    //         bytes32 stateRoot,
-    //         bytes32 storageRoot,
-    //         bytes32 outputRoot,
-    //         bytes32 withdrawalHash,
-    //         bytes[] memory withdrawalProof
-    //     ) = ffi.getProveWithdrawalTransactionInputs(_tx);
-
-    //     // Create the output root proof
-    //     Types.OutputRootProof memory proof = Types.OutputRootProof({
-    //         version: bytes32(uint256(0)),
-    //         stateRoot: stateRoot,
-    //         messagePasserStorageRoot: storageRoot,
-    //         latestBlockhash: bytes32(uint256(0))
-    //     });
-
-    //     // Ensure the values returned from ffi are correct
-    //     assertEq(outputRoot, Hashing.hashOutputRootProof(proof));
-    //     assertEq(withdrawalHash, Hashing.hashWithdrawal(_tx));
-
-    //     // Setup the Oracle to return the outputRoot
-    //     vm.mockCall(
-    //         address(oracle),
-    //         abi.encodeWithSelector(oracle.getL2Output.selector),
-    //         abi.encode(outputRoot, block.timestamp, 100)
-    //     );
-
-    //     // Prove the withdrawal transaction
-    //     op.proveWithdrawalTransaction(
-    //         _tx,
-    //         100, // l2BlockNumber
-    //         proof,
-    //         withdrawalProof
-    //     );
-    //     (bytes32 _root,,) = op.provenWithdrawals(withdrawalHash);
-    //     assertTrue(_root != bytes32(0));
-
-    //     // Warp past the finalization period
-    //     vm.warp(block.timestamp + oracle.FINALIZATION_PERIOD_SECONDS() + 1);
-
-    //     // Finalize the withdrawal transaction
-    //     vm.expectCallMinGas(_tx.target, _tx.value, uint64(_tx.gasLimit), _tx.data);
-    //     op.finalizeWithdrawalTransaction(_tx);
-    //     assertTrue(op.finalizedWithdrawals(withdrawalHash));
-    // }
-=======
     function test_finalizeWithdrawalTransaction_onInsufficientGas_reverts() external {
         uint256 withdrawalAmount = 100;
         vm.store(address(op), bytes32(depositedAmountSlotIndex), bytes32(withdrawalAmount));
@@ -1213,7 +912,6 @@
         op.finalizeWithdrawalTransaction(_tx);
         assertTrue(op.finalizedWithdrawals(withdrawalHash));
     }
->>>>>>> edea8f7d
 }
 
 contract OptimismPortalUpgradeable_Test is Portal_Initializer {
@@ -1294,75 +992,6 @@
     uint256 constant MAX_GAS_LIMIT = 30_000_000;
 
     /// @dev Test that various values of the resource metering config will not break deposits.
-<<<<<<< HEAD
-    // function testFuzz_systemConfigDeposit_succeeds(
-    //     uint32 _maxResourceLimit,
-    //     uint8 _elasticityMultiplier,
-    //     uint8 _baseFeeMaxChangeDenominator,
-    //     uint32 _minimumBaseFee,
-    //     uint32 _systemTxMaxGas,
-    //     uint128 _maximumBaseFee,
-    //     uint64 _gasLimit,
-    //     uint64 _prevBoughtGas,
-    //     uint128 _prevBaseFee,
-    //     uint8 _blockDiff
-    // )
-    //     external
-    // {
-    //     // Get the set system gas limit
-    //     uint64 gasLimit = systemConfig.gasLimit();
-    //     // Bound resource config
-    //     _maxResourceLimit = uint32(bound(_maxResourceLimit, 21000, MAX_GAS_LIMIT / 8));
-    //     _gasLimit = uint64(bound(_gasLimit, 21000, _maxResourceLimit));
-    //     _prevBaseFee = uint128(bound(_prevBaseFee, 0, 3 gwei));
-    //     // Prevent values that would cause reverts
-    //     vm.assume(gasLimit >= _gasLimit);
-    //     vm.assume(_minimumBaseFee < _maximumBaseFee);
-    //     vm.assume(_baseFeeMaxChangeDenominator > 1);
-    //     vm.assume(uint256(_maxResourceLimit) + uint256(_systemTxMaxGas) <= gasLimit);
-    //     vm.assume(_elasticityMultiplier > 0);
-    //     vm.assume(((_maxResourceLimit / _elasticityMultiplier) * _elasticityMultiplier) == _maxResourceLimit);
-    //     _prevBoughtGas = uint64(bound(_prevBoughtGas, 0, _maxResourceLimit - _gasLimit));
-    //     _blockDiff = uint8(bound(_blockDiff, 0, 3));
-    //     // Pick a pseudorandom block number
-    //     vm.roll(uint256(keccak256(abi.encode(_blockDiff))) % uint256(type(uint16).max) + uint256(_blockDiff));
-
-    //     // Create a resource config to mock the call to the system config with
-    //     ResourceMetering.ResourceConfig memory rcfg = ResourceMetering.ResourceConfig({
-    //         maxResourceLimit: _maxResourceLimit,
-    //         elasticityMultiplier: _elasticityMultiplier,
-    //         baseFeeMaxChangeDenominator: _baseFeeMaxChangeDenominator,
-    //         minimumBaseFee: _minimumBaseFee,
-    //         systemTxMaxGas: _systemTxMaxGas,
-    //         maximumBaseFee: _maximumBaseFee
-    //     });
-    //     vm.mockCall(
-    //         address(systemConfig), abi.encodeWithSelector(systemConfig.resourceConfig.selector), abi.encode(rcfg)
-    //     );
-
-    //     // Set the resource params
-    //     uint256 _prevBlockNum = block.number - _blockDiff;
-    //     vm.store(
-    //         address(op),
-    //         bytes32(uint256(1)),
-    //         bytes32((_prevBlockNum << 192) | (uint256(_prevBoughtGas) << 128) | _prevBaseFee)
-    //     );
-    //     // Ensure that the storage setting is correct
-    //     (uint128 prevBaseFee, uint64 prevBoughtGas, uint64 prevBlockNum) = op.params();
-    //     assertEq(prevBaseFee, _prevBaseFee);
-    //     assertEq(prevBoughtGas, _prevBoughtGas);
-    //     assertEq(prevBlockNum, _prevBlockNum);
-
-    //     // Do a deposit, should not revert
-    //     op.depositTransaction{ gas: MAX_GAS_LIMIT }({
-    //         _to: address(0x20),
-    //         _value: 0x40,
-    //         _gasLimit: _gasLimit,
-    //         _isCreation: false,
-    //         _data: hex""
-    //     });
-    // }
-=======
     function testFuzz_systemConfigDeposit_succeeds(
         uint32 _maxResourceLimit,
         uint8 _elasticityMultiplier,
@@ -1434,5 +1063,4 @@
             _data: hex""
         });
     }
->>>>>>> edea8f7d
 }