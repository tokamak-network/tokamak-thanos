// SPDX-License-Identifier: MIT
pragma solidity 0.8.15;

// Testing utilities
import { CommonTest } from "test/CommonTest.t.sol";

// Libraries
import { Constants } from "src/libraries/Constants.sol";

// Target contract dependencies
import { ResourceMetering } from "src/L1/ResourceMetering.sol";
import { Proxy } from "src/universal/Proxy.sol";

// Target contract
import { SystemConfig } from "src/L1/SystemConfig.sol";

contract SystemConfig_Init is CommonTest {
    SystemConfig sysConf;
    SystemConfig systemConfigImpl;

    event ConfigUpdate(uint256 indexed version, SystemConfig.UpdateType indexed updateType, bytes data);

    // Dummy addresses used to test getters
    address constant batchInbox = address(0x18);
    address constant l1CrossDomainMessenger = address(0x20);
    address constant l1ERC721Bridge = address(0x21);
    address constant l1StandardBridge = address(0x22);
    address constant l2OutputOracle = address(0x23);
    address constant optimismPortal = address(0x24);
    address constant optimismMintableERC20Factory = address(0x25);
    address constant nativeTokenAddress = address(0x2525);
    uint256 constant overhead = 2100;
    uint256 constant scalar = 1000000;
    bytes32 constant batcherHash = bytes32(hex"abcd");
    uint64 constant gasLimit = 30_000_000;
    address constant unsafeBlockSigner = address(1);

    function setUp() public virtual override {
        super.setUp();

        Proxy proxy = new Proxy(multisig);
        systemConfigImpl = new SystemConfig();

        vm.prank(multisig);
        proxy.upgradeToAndCall(
            address(systemConfigImpl),
            abi.encodeCall(
                SystemConfig.initialize,
                (
                    alice, // _owner,
                    overhead, // _overhead,
                    scalar, // _scalar,
                    batcherHash, // _batcherHash
                    gasLimit, // _gasLimit,
                    unsafeBlockSigner, // _unsafeBlockSigner,
                    Constants.DEFAULT_RESOURCE_CONFIG(), // _config,
                    batchInbox, // _batchInbox
                    SystemConfig.Addresses({ // _addresses
                        l1CrossDomainMessenger: l1CrossDomainMessenger,
                        l1ERC721Bridge: l1ERC721Bridge,
                        l1StandardBridge: l1StandardBridge,
                        l2OutputOracle: l2OutputOracle,
                        optimismPortal: optimismPortal,
                        optimismMintableERC20Factory: optimismMintableERC20Factory,
                        nativeTokenAddress: nativeTokenAddress
                    })
                )
            )
        );

        sysConf = SystemConfig(address(proxy));
    }
}

contract SystemConfig_Initialize_Test is SystemConfig_Init {
    /// @dev Tests that initailization sets the correct values.
    function test_initialize_values_succeeds() external {
        assertEq(sysConf.l1CrossDomainMessenger(), l1CrossDomainMessenger);
        assertEq(sysConf.l1ERC721Bridge(), l1ERC721Bridge);
        assertEq(sysConf.l1StandardBridge(), l1StandardBridge);
        assertEq(sysConf.l2OutputOracle(), l2OutputOracle);
        assertEq(sysConf.optimismPortal(), optimismPortal);
        assertEq(sysConf.optimismMintableERC20Factory(), optimismMintableERC20Factory);
        assertEq(sysConf.batchInbox(), batchInbox);
        assertEq(sysConf.nativeTokenAddress(), nativeTokenAddress);
        assertEq(sysConf.owner(), alice);
        assertEq(sysConf.overhead(), overhead);
        assertEq(sysConf.scalar(), scalar);
        assertEq(sysConf.batcherHash(), batcherHash);
        assertEq(sysConf.gasLimit(), gasLimit);
        assertEq(sysConf.unsafeBlockSigner(), unsafeBlockSigner);
        // Depends on start block being set to 0 in `initialize`
        assertEq(sysConf.startBlock(), block.number);
        // Depends on `initialize` being called with defaults
        ResourceMetering.ResourceConfig memory cfg = Constants.DEFAULT_RESOURCE_CONFIG();
        ResourceMetering.ResourceConfig memory actual = sysConf.resourceConfig();
        assertEq(actual.maxResourceLimit, cfg.maxResourceLimit);
        assertEq(actual.elasticityMultiplier, cfg.elasticityMultiplier);
        assertEq(actual.baseFeeMaxChangeDenominator, cfg.baseFeeMaxChangeDenominator);
        assertEq(actual.minimumBaseFee, cfg.minimumBaseFee);
        assertEq(actual.systemTxMaxGas, cfg.systemTxMaxGas);
        assertEq(actual.maximumBaseFee, cfg.maximumBaseFee);
    }
<<<<<<< HEAD
=======

    /// @dev Ensures that the start block override can be used to set the start block.
    function test_initialize_startBlockOverride_succeeds() external {
        uint256 startBlock = 100;

        // Wipe out the initialized slot so the proxy can be initialized again
        vm.store(address(sysConf), bytes32(0), bytes32(0));

        assertEq(sysConf.startBlock(), block.number);
        // the startBlock slot is 106, wipe it out
        vm.store(address(sysConf), bytes32(uint256(106)), bytes32(0));
        assertEq(sysConf.startBlock(), 0);

        vm.prank(multisig);
        Proxy(payable(address(sysConf))).upgradeToAndCall(
            address(systemConfigImpl),
            abi.encodeCall(
                SystemConfig.initialize,
                (
                    alice, // _owner,
                    overhead, // _overhead,
                    scalar, // _scalar,
                    batcherHash, // _batcherHash
                    gasLimit, // _gasLimit,
                    unsafeBlockSigner, // _unsafeBlockSigner,
                    Constants.DEFAULT_RESOURCE_CONFIG(), // _config,
                    startBlock, // _startBlock
                    batchInbox, // _batchInbox
                    SystemConfig.Addresses({ // _addresses
                        l1CrossDomainMessenger: l1CrossDomainMessenger,
                        l1ERC721Bridge: l1ERC721Bridge,
                        l1StandardBridge: l1StandardBridge,
                        l2OutputOracle: l2OutputOracle,
                        optimismPortal: optimismPortal,
                        optimismMintableERC20Factory: optimismMintableERC20Factory,
                        nativeTokenAddress: nativeTokenAddress
                    })
                )
            )
        );
        assertEq(sysConf.startBlock(), startBlock);
    }

    /// @dev Tests that initialization with start block already set is a noop.
    function test_initialize_startBlockNoop_reverts() external {
        // wipe out initialized slot so we can initialize again
        vm.store(address(sysConf), bytes32(0), bytes32(0));
        // the startBlock slot is 106, set it to something non zero
        vm.store(address(sysConf), bytes32(uint256(106)), bytes32(uint256(0xff)));

        // Initialize with a non zero start block, should see a revert
        vm.prank(multisig);
        // The call to initialize reverts due to: "SystemConfig: cannot override an already set start block"
        // but the proxy revert message bubbles up.
        Proxy(payable(address(sysConf))).upgradeToAndCall(
            address(systemConfigImpl),
            abi.encodeCall(
                SystemConfig.initialize,
                (
                    alice, // _owner,
                    overhead, // _overhead,
                    scalar, // _scalar,
                    batcherHash, // _batcherHash
                    gasLimit, // _gasLimit,
                    unsafeBlockSigner, // _unsafeBlockSigner,
                    Constants.DEFAULT_RESOURCE_CONFIG(), // _config,
                    1, // _startBlock
                    batchInbox, // _batchInbox
                    SystemConfig.Addresses({ // _addresses
                        l1CrossDomainMessenger: l1CrossDomainMessenger,
                        l1ERC721Bridge: l1ERC721Bridge,
                        l1StandardBridge: l1StandardBridge,
                        l2OutputOracle: l2OutputOracle,
                        optimismPortal: optimismPortal,
                        optimismMintableERC20Factory: optimismMintableERC20Factory,
                        nativeTokenAddress: nativeTokenAddress
                    })
                )
            )
        );

        // It was initialized with 1 but it was already set so the override
        // should be ignored.
        uint256 startBlock = sysConf.startBlock();
        assertEq(startBlock, 0xff);
    }

    /// @dev Ensures that the events are emitted during initialization.
    function test_initialize_events_succeeds() external {
        // Wipe out the initialized slot so the proxy can be initialized again
        vm.store(address(sysConf), bytes32(0), bytes32(0));
        vm.store(address(sysConf), bytes32(uint256(106)), bytes32(0));
        assertEq(sysConf.startBlock(), 0);

        // The order depends here
        vm.expectEmit(true, true, true, true, address(sysConf));
        emit ConfigUpdate(0, SystemConfig.UpdateType.BATCHER, abi.encode(batcherHash));
        vm.expectEmit(true, true, true, true, address(sysConf));
        emit ConfigUpdate(0, SystemConfig.UpdateType.GAS_CONFIG, abi.encode(overhead, scalar));
        vm.expectEmit(true, true, true, true, address(sysConf));
        emit ConfigUpdate(0, SystemConfig.UpdateType.GAS_LIMIT, abi.encode(gasLimit));
        vm.expectEmit(true, true, true, true, address(sysConf));
        emit ConfigUpdate(0, SystemConfig.UpdateType.UNSAFE_BLOCK_SIGNER, abi.encode(unsafeBlockSigner));

        vm.prank(multisig);
        Proxy(payable(address(sysConf))).upgradeToAndCall(
            address(systemConfigImpl),
            abi.encodeCall(
                SystemConfig.initialize,
                (
                    alice, // _owner,
                    overhead, // _overhead,
                    scalar, // _scalar,
                    batcherHash, // _batcherHash
                    gasLimit, // _gasLimit,
                    unsafeBlockSigner, // _unsafeBlockSigner,
                    Constants.DEFAULT_RESOURCE_CONFIG(), // _config,
                    0, // _startBlock
                    batchInbox, // _batchInbox
                    SystemConfig.Addresses({ // _addresses
                        l1CrossDomainMessenger: l1CrossDomainMessenger,
                        l1ERC721Bridge: l1ERC721Bridge,
                        l1StandardBridge: l1StandardBridge,
                        l2OutputOracle: l2OutputOracle,
                        optimismPortal: optimismPortal,
                        optimismMintableERC20Factory: optimismMintableERC20Factory,
                        nativeTokenAddress: nativeTokenAddress
                    })
                )
            )
        );
    }
>>>>>>> 6f812fd5
}

contract SystemConfig_Initialize_TestFail is SystemConfig_Init {
    /// @dev Tests that initialization reverts if the gas limit is too low.
    function test_initialize_lowGasLimit_reverts() external {
        uint64 minimumGasLimit = sysConf.minimumGasLimit();

        // Wipe out the initialized slot so the proxy can be initialized again
        vm.store(address(sysConf), bytes32(0), bytes32(0));
        vm.prank(multisig);
        // The call to initialize reverts due to: "SystemConfig: gas limit too low"
        // but the proxy revert message bubbles up.
        vm.expectRevert("Proxy: delegatecall to new implementation contract failed");
        Proxy(payable(address(sysConf))).upgradeToAndCall(
            address(systemConfigImpl),
            abi.encodeCall(
                SystemConfig.initialize,
                (
                    alice, // _owner,
                    2100, // _overhead,
                    1000000, // _scalar,
                    bytes32(hex"abcd"), // _batcherHash,
                    minimumGasLimit - 1, // _gasLimit,
                    address(1), // _unsafeBlockSigner,
                    Constants.DEFAULT_RESOURCE_CONFIG(), // _config,
                    address(0), // _batchInbox
                    SystemConfig.Addresses({ // _addresses
                        l1CrossDomainMessenger: address(0),
                        l1ERC721Bridge: address(0),
                        l1StandardBridge: address(0),
                        l2OutputOracle: address(0),
                        optimismPortal: address(0),
                        optimismMintableERC20Factory: address(0),
                        nativeTokenAddress: address(0)
                    })
                )
            )
        );
    }
}

contract SystemConfig_Setters_TestFail is SystemConfig_Init {
    /// @dev Tests that `setBatcherHash` reverts if the caller is not the owner.
    function test_setBatcherHash_notOwner_reverts() external {
        vm.expectRevert("Ownable: caller is not the owner");
        sysConf.setBatcherHash(bytes32(hex""));
    }

    /// @dev Tests that `setGasConfig` reverts if the caller is not the owner.
    function test_setGasConfig_notOwner_reverts() external {
        vm.expectRevert("Ownable: caller is not the owner");
        sysConf.setGasConfig(0, 0);
    }

    /// @dev Tests that `setGasLimit` reverts if the caller is not the owner.
    function test_setGasLimit_notOwner_reverts() external {
        vm.expectRevert("Ownable: caller is not the owner");
        sysConf.setGasLimit(0);
    }

    /// @dev Tests that `setUnsafeBlockSigner` reverts if the caller is not the owner.
    function test_setUnsafeBlockSigner_notOwner_reverts() external {
        vm.expectRevert("Ownable: caller is not the owner");
        sysConf.setUnsafeBlockSigner(address(0x20));
    }

    /// @dev Tests that `setResourceConfig` reverts if the caller is not the owner.
    function test_setResourceConfig_notOwner_reverts() external {
        ResourceMetering.ResourceConfig memory config = Constants.DEFAULT_RESOURCE_CONFIG();
        vm.expectRevert("Ownable: caller is not the owner");
        sysConf.setResourceConfig(config);
    }

    /// @dev Tests that `setResourceConfig` reverts if the min base fee
    ///      is greater than the maximum allowed base fee.
    function test_setResourceConfig_badMinMax_reverts() external {
        ResourceMetering.ResourceConfig memory config = ResourceMetering.ResourceConfig({
            maxResourceLimit: 20_000_000,
            elasticityMultiplier: 10,
            baseFeeMaxChangeDenominator: 8,
            systemTxMaxGas: 1_000_000,
            minimumBaseFee: 2 gwei,
            maximumBaseFee: 1 gwei
        });
        vm.prank(sysConf.owner());
        vm.expectRevert("SystemConfig: min base fee must be less than max base");
        sysConf.setResourceConfig(config);
    }

    /// @dev Tests that `setResourceConfig` reverts if the baseFeeMaxChangeDenominator
    ///      is zero.
    function test_setResourceConfig_zeroDenominator_reverts() external {
        ResourceMetering.ResourceConfig memory config = ResourceMetering.ResourceConfig({
            maxResourceLimit: 20_000_000,
            elasticityMultiplier: 10,
            baseFeeMaxChangeDenominator: 0,
            systemTxMaxGas: 1_000_000,
            minimumBaseFee: 1 gwei,
            maximumBaseFee: 2 gwei
        });
        vm.prank(sysConf.owner());
        vm.expectRevert("SystemConfig: denominator must be larger than 1");
        sysConf.setResourceConfig(config);
    }

    /// @dev Tests that `setResourceConfig` reverts if the gas limit is too low.
    function test_setResourceConfig_lowGasLimit_reverts() external {
        uint64 gasLimit = sysConf.gasLimit();

        ResourceMetering.ResourceConfig memory config = ResourceMetering.ResourceConfig({
            maxResourceLimit: uint32(gasLimit),
            elasticityMultiplier: 10,
            baseFeeMaxChangeDenominator: 8,
            systemTxMaxGas: uint32(gasLimit),
            minimumBaseFee: 1 gwei,
            maximumBaseFee: 2 gwei
        });
        vm.prank(sysConf.owner());
        vm.expectRevert("SystemConfig: gas limit too low");
        sysConf.setResourceConfig(config);
    }

    /// @dev Tests that `setResourceConfig` reverts if the elasticity multiplier
    ///      and max resource limit are configured such that there is a loss of precision.
    function test_setResourceConfig_badPrecision_reverts() external {
        ResourceMetering.ResourceConfig memory config = ResourceMetering.ResourceConfig({
            maxResourceLimit: 20_000_000,
            elasticityMultiplier: 11,
            baseFeeMaxChangeDenominator: 8,
            systemTxMaxGas: 1_000_000,
            minimumBaseFee: 1 gwei,
            maximumBaseFee: 2 gwei
        });
        vm.prank(sysConf.owner());
        vm.expectRevert("SystemConfig: precision loss with target resource limit");
        sysConf.setResourceConfig(config);
    }
}

contract SystemConfig_Setters_Test is SystemConfig_Init {
    /// @dev Tests that `setBatcherHash` updates the batcher hash successfully.
    function testFuzz_setBatcherHash_succeeds(bytes32 newBatcherHash) external {
        vm.expectEmit(true, true, true, true);
        emit ConfigUpdate(0, SystemConfig.UpdateType.BATCHER, abi.encode(newBatcherHash));

        vm.prank(sysConf.owner());
        sysConf.setBatcherHash(newBatcherHash);
        assertEq(sysConf.batcherHash(), newBatcherHash);
    }

    /// @dev Tests that `setGasConfig` updates the overhead and scalar successfully.
    function testFuzz_setGasConfig_succeeds(uint256 newOverhead, uint256 newScalar) external {
        vm.expectEmit(true, true, true, true);
        emit ConfigUpdate(0, SystemConfig.UpdateType.GAS_CONFIG, abi.encode(newOverhead, newScalar));

        vm.prank(sysConf.owner());
        sysConf.setGasConfig(newOverhead, newScalar);
        assertEq(sysConf.overhead(), newOverhead);
        assertEq(sysConf.scalar(), newScalar);
    }

    /// @dev Tests that `setGasLimit` updates the gas limit successfully.
    function testFuzz_setGasLimit_succeeds(uint64 newGasLimit) external {
        uint64 minimumGasLimit = sysConf.minimumGasLimit();
        newGasLimit = uint64(bound(uint256(newGasLimit), uint256(minimumGasLimit), uint256(type(uint64).max)));

        vm.expectEmit(true, true, true, true);
        emit ConfigUpdate(0, SystemConfig.UpdateType.GAS_LIMIT, abi.encode(newGasLimit));

        vm.prank(sysConf.owner());
        sysConf.setGasLimit(newGasLimit);
        assertEq(sysConf.gasLimit(), newGasLimit);
    }

    /// @dev Tests that `setUnsafeBlockSigner` updates the block signer successfully.
    function testFuzz_setUnsafeBlockSigner_succeeds(address newUnsafeSigner) external {
        vm.expectEmit(true, true, true, true);
        emit ConfigUpdate(0, SystemConfig.UpdateType.UNSAFE_BLOCK_SIGNER, abi.encode(newUnsafeSigner));

        vm.prank(sysConf.owner());
        sysConf.setUnsafeBlockSigner(newUnsafeSigner);
        assertEq(sysConf.unsafeBlockSigner(), newUnsafeSigner);
    }
}<|MERGE_RESOLUTION|>--- conflicted
+++ resolved
@@ -101,8 +101,6 @@
         assertEq(actual.systemTxMaxGas, cfg.systemTxMaxGas);
         assertEq(actual.maximumBaseFee, cfg.maximumBaseFee);
     }
-<<<<<<< HEAD
-=======
 
     /// @dev Ensures that the start block override can be used to set the start block.
     function test_initialize_startBlockOverride_succeeds() external {
@@ -110,11 +108,10 @@
 
         // Wipe out the initialized slot so the proxy can be initialized again
         vm.store(address(sysConf), bytes32(0), bytes32(0));
-
         assertEq(sysConf.startBlock(), block.number);
-        // the startBlock slot is 106, wipe it out
-        vm.store(address(sysConf), bytes32(uint256(106)), bytes32(0));
-        assertEq(sysConf.startBlock(), 0);
+
+        vm.store(address(sysConf), sysConf.START_BLOCK_SLOT(), bytes32(startBlock));
+        assertEq(sysConf.startBlock(), startBlock);
 
         vm.prank(multisig);
         Proxy(payable(address(sysConf))).upgradeToAndCall(
@@ -129,7 +126,6 @@
                     gasLimit, // _gasLimit,
                     unsafeBlockSigner, // _unsafeBlockSigner,
                     Constants.DEFAULT_RESOURCE_CONFIG(), // _config,
-                    startBlock, // _startBlock
                     batchInbox, // _batchInbox
                     SystemConfig.Addresses({ // _addresses
                         l1CrossDomainMessenger: l1CrossDomainMessenger,
@@ -151,7 +147,7 @@
         // wipe out initialized slot so we can initialize again
         vm.store(address(sysConf), bytes32(0), bytes32(0));
         // the startBlock slot is 106, set it to something non zero
-        vm.store(address(sysConf), bytes32(uint256(106)), bytes32(uint256(0xff)));
+        vm.store(address(sysConf), sysConf.START_BLOCK_SLOT(), bytes32(uint256(0xff)));
 
         // Initialize with a non zero start block, should see a revert
         vm.prank(multisig);
@@ -169,7 +165,6 @@
                     gasLimit, // _gasLimit,
                     unsafeBlockSigner, // _unsafeBlockSigner,
                     Constants.DEFAULT_RESOURCE_CONFIG(), // _config,
-                    1, // _startBlock
                     batchInbox, // _batchInbox
                     SystemConfig.Addresses({ // _addresses
                         l1CrossDomainMessenger: l1CrossDomainMessenger,
@@ -194,7 +189,7 @@
     function test_initialize_events_succeeds() external {
         // Wipe out the initialized slot so the proxy can be initialized again
         vm.store(address(sysConf), bytes32(0), bytes32(0));
-        vm.store(address(sysConf), bytes32(uint256(106)), bytes32(0));
+        vm.store(address(sysConf), sysConf.START_BLOCK_SLOT(), bytes32(0));
         assertEq(sysConf.startBlock(), 0);
 
         // The order depends here
@@ -204,8 +199,6 @@
         emit ConfigUpdate(0, SystemConfig.UpdateType.GAS_CONFIG, abi.encode(overhead, scalar));
         vm.expectEmit(true, true, true, true, address(sysConf));
         emit ConfigUpdate(0, SystemConfig.UpdateType.GAS_LIMIT, abi.encode(gasLimit));
-        vm.expectEmit(true, true, true, true, address(sysConf));
-        emit ConfigUpdate(0, SystemConfig.UpdateType.UNSAFE_BLOCK_SIGNER, abi.encode(unsafeBlockSigner));
 
         vm.prank(multisig);
         Proxy(payable(address(sysConf))).upgradeToAndCall(
@@ -220,7 +213,6 @@
                     gasLimit, // _gasLimit,
                     unsafeBlockSigner, // _unsafeBlockSigner,
                     Constants.DEFAULT_RESOURCE_CONFIG(), // _config,
-                    0, // _startBlock
                     batchInbox, // _batchInbox
                     SystemConfig.Addresses({ // _addresses
                         l1CrossDomainMessenger: l1CrossDomainMessenger,
@@ -235,7 +227,6 @@
             )
         );
     }
->>>>>>> 6f812fd5
 }
 
 contract SystemConfig_Initialize_TestFail is SystemConfig_Init {
