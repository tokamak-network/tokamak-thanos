--- conflicted
+++ resolved
@@ -1,11 +1,5 @@
 {
-<<<<<<< HEAD
   "defaultBase": "main",
-=======
-  "$schema": "./node_modules/nx/schemas/nx-schema.json",
-  "defaultBase": "develop",
-  "neverConnectToCloud": true,
->>>>>>> f7078830
   "affected": {
     "defaultBase": "main"
   },
