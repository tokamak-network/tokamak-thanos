--- conflicted
+++ resolved
@@ -1,20 +1,8 @@
 SHELL := /usr/bin/env bash
 
 pkg := bindings
-pkg-preview := bindingspreview
 monorepo-base := $(shell dirname $(realpath .))
-<<<<<<< HEAD
 contracts-dir := $(monorepo-base)/packages/tokamak/contracts-bedrock
-=======
-contracts-dir := $(monorepo-base)/packages/contracts-bedrock
-contracts-list := ./artifacts.json
-contracts-list-preview := ./artifacts-preview.json
-log-level := info
-ETHERSCAN_APIKEY_ETH ?=
-ETHERSCAN_APIKEY_OP ?=
-RPC_URL_ETH ?=
-RPC_URL_OP ?=
->>>>>>> f7078830
 
 all: version mkdir bindings
 
@@ -27,9 +15,8 @@
 		forge clean && \
 		pnpm build
 
-bindings: bindgen-local bindgen-preview
+bindings: compile bindings-build
 
-<<<<<<< HEAD
 bindings-build:
 	go run ./gen/main.go \
     -forge-artifacts $(contracts-dir)/forge-artifacts \
@@ -52,62 +39,6 @@
 	./gen_bindings.sh $(contracts-dir)/hardhat-artifacts/v3-periphery/NonfungibleTokenPositionDescriptor.sol/NonfungibleTokenPositionDescriptor.json $(pkg)
 	./gen_bindings.sh $(contracts-dir)/hardhat-artifacts/v3-periphery/TickLens.sol/TickLens.json $(pkg)
 	./gen_bindings.sh $(contracts-dir)/hardhat-artifacts/v3-periphery/UniswapInterfaceMulticall.sol/UniswapInterfaceMulticall.json $(pkg)
-=======
-bindings-build: bindgen-generate-local bindgen-generate-preview
-
-bindgen: compile bindgen-generate-all
-
-bindgen-generate-all:
-	go run ./cmd/ \
-		generate \
-		--metadata-out ./$(pkg) \
-		--bindings-package $(pkg) \
-		--contracts-list $(contracts-list) \
-		--log.level $(log-level) \
-		all \
-		--forge-artifacts $(contracts-dir)/forge-artifacts \
-		--etherscan.apikey.eth $(ETHERSCAN_APIKEY_ETH) \
-		--etherscan.apikey.op $(ETHERSCAN_APIKEY_OP) \
-		--rpc.url.eth $(RPC_URL_ETH) \
-		--rpc.url.op $(RPC_URL_OP)
-
-bindgen-local: compile bindgen-generate-local
-
-bindgen-generate-local:
-	go run ./cmd/ \
-		generate \
-		--metadata-out ./$(pkg) \
-		--bindings-package $(pkg) \
-		--contracts-list $(contracts-list) \
-		--log.level $(log-level) \
-		local \
-		--forge-artifacts $(contracts-dir)/forge-artifacts
-
-bindgen-preview: compile bindgen-generate-preview
-
-bindgen-generate-preview:
-	go run ./cmd \
-		generate \
-		--metadata-out ./$(pkg-preview) \
-		--bindings-package $(pkg-preview) \
-		--contracts-list $(contracts-list-preview) \
-		--log.level $(log-level) \
-		local \
-		--forge-artifacts $(contracts-dir)/forge-artifacts
-
-bindgen-remote:
-	go run ./cmd/ \
-		generate \
-		--metadata-out ./$(pkg) \
-		--bindings-package $(pkg) \
-		--contracts-list $(contracts-list) \
-		--log.level $(log-level) \
-		remote \
-		--etherscan.apikey.eth $(ETHERSCAN_APIKEY_ETH) \
-		--etherscan.apikey.op $(ETHERSCAN_APIKEY_OP) \
-		--rpc.url.eth $(RPC_URL_ETH) \
-		--rpc.url.op $(RPC_URL_OP)
->>>>>>> f7078830
 
 mkdir:
 	mkdir -p $(pkg)
