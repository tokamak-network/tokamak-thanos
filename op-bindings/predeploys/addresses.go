package predeploys

import "github.com/ethereum/go-ethereum/common"

// TODO - we should get a single toml yaml or json file source of truth in @eth-optimism/bedrock package
// This needs to be kept in sync with @eth-optimism/contracts-ts/wagmi.config.ts which also specifies this
// To improve robustness and maintainability contracts-bedrock should export all addresses
const (
<<<<<<< HEAD
	L2ToL1MessagePasser                = "0x4200000000000000000000000000000000000016"
	DeployerWhitelist                  = "0x4200000000000000000000000000000000000002"
	WTON                               = "0x4200000000000000000000000000000000000006"
	L2CrossDomainMessenger             = "0x4200000000000000000000000000000000000007"
	L2StandardBridge                   = "0x4200000000000000000000000000000000000010"
	SequencerFeeVault                  = "0x4200000000000000000000000000000000000011"
	OptimismMintableERC20Factory       = "0x4200000000000000000000000000000000000012"
	L1BlockNumber                      = "0x4200000000000000000000000000000000000013"
	GasPriceOracle                     = "0x420000000000000000000000000000000000000F"
	L1Block                            = "0x4200000000000000000000000000000000000015"
	GovernanceToken                    = "0x4200000000000000000000000000000000000042"
	LegacyMessagePasser                = "0x4200000000000000000000000000000000000000"
	L2ERC721Bridge                     = "0x4200000000000000000000000000000000000014"
	OptimismMintableERC721Factory      = "0x4200000000000000000000000000000000000017"
	ProxyAdmin                         = "0x4200000000000000000000000000000000000018"
	BaseFeeVault                       = "0x4200000000000000000000000000000000000019"
	L1FeeVault                         = "0x420000000000000000000000000000000000001a"
	SchemaRegistry                     = "0x4200000000000000000000000000000000000020"
	EAS                                = "0x4200000000000000000000000000000000000021"
	WETH                               = "0x4200000000000000000000000000000000000022"
	TransparentUpgradeableProxy        = "0x4200000000000000000000000000000000000500"
	Permit2                            = "0x4200000000000000000000000000000000000501"
	QuoterV2                           = "0x4200000000000000000000000000000000000502"
	SwapRouter02                       = "0x4200000000000000000000000000000000000503"
	UniswapV3Factory                   = "0x4200000000000000000000000000000000000504"
	NFTDescriptor                      = "0x4200000000000000000000000000000000000505"
	NonfungiblePositionManager         = "0x4200000000000000000000000000000000000506"
	NonfungibleTokenPositionDescriptor = "0x4200000000000000000000000000000000000507"
	TickLens                           = "0x4200000000000000000000000000000000000508"
	UniswapInterfaceMulticall          = "0x4200000000000000000000000000000000000509"
)

var (
	L2ToL1MessagePasserAddr                = common.HexToAddress(L2ToL1MessagePasser)
	DeployerWhitelistAddr                  = common.HexToAddress(DeployerWhitelist)
	WTONAddr                               = common.HexToAddress(WTON)
	L2CrossDomainMessengerAddr             = common.HexToAddress(L2CrossDomainMessenger)
	L2StandardBridgeAddr                   = common.HexToAddress(L2StandardBridge)
	SequencerFeeVaultAddr                  = common.HexToAddress(SequencerFeeVault)
	OptimismMintableERC20FactoryAddr       = common.HexToAddress(OptimismMintableERC20Factory)
	L1BlockNumberAddr                      = common.HexToAddress(L1BlockNumber)
	GasPriceOracleAddr                     = common.HexToAddress(GasPriceOracle)
	L1BlockAddr                            = common.HexToAddress(L1Block)
	GovernanceTokenAddr                    = common.HexToAddress(GovernanceToken)
	LegacyMessagePasserAddr                = common.HexToAddress(LegacyMessagePasser)
	L2ERC721BridgeAddr                     = common.HexToAddress(L2ERC721Bridge)
	OptimismMintableERC721FactoryAddr      = common.HexToAddress(OptimismMintableERC721Factory)
	ProxyAdminAddr                         = common.HexToAddress(ProxyAdmin)
	BaseFeeVaultAddr                       = common.HexToAddress(BaseFeeVault)
	L1FeeVaultAddr                         = common.HexToAddress(L1FeeVault)
	SchemaRegistryAddr                     = common.HexToAddress(SchemaRegistry)
	EASAddr                                = common.HexToAddress(EAS)
	WETHAddr                               = common.HexToAddress(WETH)
	TransparentUpgradeableProxyAddr        = common.HexToAddress(TransparentUpgradeableProxy)
	Permit2Addr                            = common.HexToAddress(Permit2)
	QuoterV2Addr                           = common.HexToAddress(QuoterV2)
	SwapRouter02Addr                       = common.HexToAddress(SwapRouter02)
	UniswapV3FactoryAddr                   = common.HexToAddress(UniswapV3Factory)
	NFTDescriptorAddr                      = common.HexToAddress(NFTDescriptor)
	NonfungiblePositionManagerAddr         = common.HexToAddress(NonfungiblePositionManager)
	NonfungibleTokenPositionDescriptorAddr = common.HexToAddress(NonfungibleTokenPositionDescriptor)
	TickLensAddr                           = common.HexToAddress(TickLens)
	UniswapInterfaceMulticallAddr          = common.HexToAddress(UniswapInterfaceMulticall)
=======
	L2ToL1MessagePasser           = "0x4200000000000000000000000000000000000016"
	DeployerWhitelist             = "0x4200000000000000000000000000000000000002"
	WTON                          = "0x4200000000000000000000000000000000000006"
	L2CrossDomainMessenger        = "0x4200000000000000000000000000000000000007"
	L2StandardBridge              = "0x4200000000000000000000000000000000000010"
	SequencerFeeVault             = "0x4200000000000000000000000000000000000011"
	OptimismMintableERC20Factory  = "0x4200000000000000000000000000000000000012"
	L1BlockNumber                 = "0x4200000000000000000000000000000000000013"
	GasPriceOracle                = "0x420000000000000000000000000000000000000F"
	L1Block                       = "0x4200000000000000000000000000000000000015"
	GovernanceToken               = "0x4200000000000000000000000000000000000042"
	LegacyMessagePasser           = "0x4200000000000000000000000000000000000000"
	L2ERC721Bridge                = "0x4200000000000000000000000000000000000014"
	OptimismMintableERC721Factory = "0x4200000000000000000000000000000000000017"
	ProxyAdmin                    = "0x4200000000000000000000000000000000000018"
	BaseFeeVault                  = "0x4200000000000000000000000000000000000019"
	L1FeeVault                    = "0x420000000000000000000000000000000000001a"
	SchemaRegistry                = "0x4200000000000000000000000000000000000020"
	EAS                           = "0x4200000000000000000000000000000000000021"
	WETH                          = "0x4200000000000000000000000000000000000022"
	L2UsdcBridge                  = "0x4200000000000000000000000000000000000775"
	SignatureChecker              = "0x4200000000000000000000000000000000000776"
	MasterMinter                  = "0x4200000000000000000000000000000000000777"
	FiatTokenV2_2                 = "0x4200000000000000000000000000000000000778"
)

var (
	L2ToL1MessagePasserAddr           = common.HexToAddress(L2ToL1MessagePasser)
	DeployerWhitelistAddr             = common.HexToAddress(DeployerWhitelist)
	WTONAddr                          = common.HexToAddress(WTON)
	L2CrossDomainMessengerAddr        = common.HexToAddress(L2CrossDomainMessenger)
	L2StandardBridgeAddr              = common.HexToAddress(L2StandardBridge)
	SequencerFeeVaultAddr             = common.HexToAddress(SequencerFeeVault)
	OptimismMintableERC20FactoryAddr  = common.HexToAddress(OptimismMintableERC20Factory)
	L1BlockNumberAddr                 = common.HexToAddress(L1BlockNumber)
	GasPriceOracleAddr                = common.HexToAddress(GasPriceOracle)
	L1BlockAddr                       = common.HexToAddress(L1Block)
	GovernanceTokenAddr               = common.HexToAddress(GovernanceToken)
	LegacyMessagePasserAddr           = common.HexToAddress(LegacyMessagePasser)
	L2ERC721BridgeAddr                = common.HexToAddress(L2ERC721Bridge)
	OptimismMintableERC721FactoryAddr = common.HexToAddress(OptimismMintableERC721Factory)
	ProxyAdminAddr                    = common.HexToAddress(ProxyAdmin)
	BaseFeeVaultAddr                  = common.HexToAddress(BaseFeeVault)
	L1FeeVaultAddr                    = common.HexToAddress(L1FeeVault)
	SchemaRegistryAddr                = common.HexToAddress(SchemaRegistry)
	EASAddr                           = common.HexToAddress(EAS)
	WETHAddr                          = common.HexToAddress(WETH)
	L2UsdcBridgeAddr                  = common.HexToAddress(L2UsdcBridge)
	SignatureCheckerAddr              = common.HexToAddress(SignatureChecker)
	MasterMinterAddr                  = common.HexToAddress(MasterMinter)
	FiatTokenV2_2Addr                 = common.HexToAddress(FiatTokenV2_2)
>>>>>>> 9eea985d

	Predeploys = make(map[string]*common.Address)
)

// IsProxied returns true for predeploys that will sit behind a proxy contract
func IsProxied(predeployAddr common.Address) bool {
	switch predeployAddr {
	case WTONAddr:
	case GovernanceTokenAddr:
	case SignatureCheckerAddr:
	case MasterMinterAddr:
	default:
		return true
	}
	return false
}

func init() {
	Predeploys["L2ToL1MessagePasser"] = &L2ToL1MessagePasserAddr
	Predeploys["DeployerWhitelist"] = &DeployerWhitelistAddr
	Predeploys["WTON"] = &WTONAddr
	Predeploys["L2CrossDomainMessenger"] = &L2CrossDomainMessengerAddr
	Predeploys["L2StandardBridge"] = &L2StandardBridgeAddr
	Predeploys["SequencerFeeVault"] = &SequencerFeeVaultAddr
	Predeploys["OptimismMintableERC20Factory"] = &OptimismMintableERC20FactoryAddr
	Predeploys["L1BlockNumber"] = &L1BlockNumberAddr
	Predeploys["GasPriceOracle"] = &GasPriceOracleAddr
	Predeploys["L1Block"] = &L1BlockAddr
	Predeploys["GovernanceToken"] = &GovernanceTokenAddr
	Predeploys["LegacyMessagePasser"] = &LegacyMessagePasserAddr
	Predeploys["L2ERC721Bridge"] = &L2ERC721BridgeAddr
	Predeploys["OptimismMintableERC721Factory"] = &OptimismMintableERC721FactoryAddr
	Predeploys["ProxyAdmin"] = &ProxyAdminAddr
	Predeploys["BaseFeeVault"] = &BaseFeeVaultAddr
	Predeploys["L1FeeVault"] = &L1FeeVaultAddr
	Predeploys["SchemaRegistry"] = &SchemaRegistryAddr
	Predeploys["EAS"] = &EASAddr
	Predeploys["WETH"] = &WETHAddr
<<<<<<< HEAD
	Predeploys["TransparentUpgradeableProxy"] = &TransparentUpgradeableProxyAddr
	Predeploys["Permit2"] = &Permit2Addr
	Predeploys["QuoterV2"] = &QuoterV2Addr
	Predeploys["SwapRouter02"] = &SwapRouter02Addr
	Predeploys["UniswapV3Factory"] = &UniswapV3FactoryAddr
	Predeploys["NFTDescriptor"] = &NFTDescriptorAddr
	Predeploys["NonfungiblePositionManager"] = &NonfungiblePositionManagerAddr
	Predeploys["NonfungibleTokenPositionDescriptor"] = &NonfungibleTokenPositionDescriptorAddr
	Predeploys["TickLens"] = &TickLensAddr
	Predeploys["UniswapInterfaceMulticall"] = &UniswapInterfaceMulticallAddr

=======
	Predeploys["L2UsdcBridge"] = &L2UsdcBridgeAddr
	Predeploys["SignatureChecker"] = &SignatureCheckerAddr
	Predeploys["MasterMinter"] = &MasterMinterAddr
	Predeploys["FiatTokenV2_2"] = &FiatTokenV2_2Addr
>>>>>>> 9eea985d
}<|MERGE_RESOLUTION|>--- conflicted
+++ resolved
@@ -6,7 +6,6 @@
 // This needs to be kept in sync with @eth-optimism/contracts-ts/wagmi.config.ts which also specifies this
 // To improve robustness and maintainability contracts-bedrock should export all addresses
 const (
-<<<<<<< HEAD
 	L2ToL1MessagePasser                = "0x4200000000000000000000000000000000000016"
 	DeployerWhitelist                  = "0x4200000000000000000000000000000000000002"
 	WTON                               = "0x4200000000000000000000000000000000000006"
@@ -27,7 +26,6 @@
 	SchemaRegistry                     = "0x4200000000000000000000000000000000000020"
 	EAS                                = "0x4200000000000000000000000000000000000021"
 	WETH                               = "0x4200000000000000000000000000000000000022"
-	TransparentUpgradeableProxy        = "0x4200000000000000000000000000000000000500"
 	Permit2                            = "0x4200000000000000000000000000000000000501"
 	QuoterV2                           = "0x4200000000000000000000000000000000000502"
 	SwapRouter02                       = "0x4200000000000000000000000000000000000503"
@@ -37,6 +35,10 @@
 	NonfungibleTokenPositionDescriptor = "0x4200000000000000000000000000000000000507"
 	TickLens                           = "0x4200000000000000000000000000000000000508"
 	UniswapInterfaceMulticall          = "0x4200000000000000000000000000000000000509"
+	L2UsdcBridge                       = "0x4200000000000000000000000000000000000775"
+	SignatureChecker                   = "0x4200000000000000000000000000000000000776"
+	MasterMinter                       = "0x4200000000000000000000000000000000000777"
+	FiatTokenV2_2                      = "0x4200000000000000000000000000000000000778"
 )
 
 var (
@@ -60,7 +62,6 @@
 	SchemaRegistryAddr                     = common.HexToAddress(SchemaRegistry)
 	EASAddr                                = common.HexToAddress(EAS)
 	WETHAddr                               = common.HexToAddress(WETH)
-	TransparentUpgradeableProxyAddr        = common.HexToAddress(TransparentUpgradeableProxy)
 	Permit2Addr                            = common.HexToAddress(Permit2)
 	QuoterV2Addr                           = common.HexToAddress(QuoterV2)
 	SwapRouter02Addr                       = common.HexToAddress(SwapRouter02)
@@ -70,59 +71,10 @@
 	NonfungibleTokenPositionDescriptorAddr = common.HexToAddress(NonfungibleTokenPositionDescriptor)
 	TickLensAddr                           = common.HexToAddress(TickLens)
 	UniswapInterfaceMulticallAddr          = common.HexToAddress(UniswapInterfaceMulticall)
-=======
-	L2ToL1MessagePasser           = "0x4200000000000000000000000000000000000016"
-	DeployerWhitelist             = "0x4200000000000000000000000000000000000002"
-	WTON                          = "0x4200000000000000000000000000000000000006"
-	L2CrossDomainMessenger        = "0x4200000000000000000000000000000000000007"
-	L2StandardBridge              = "0x4200000000000000000000000000000000000010"
-	SequencerFeeVault             = "0x4200000000000000000000000000000000000011"
-	OptimismMintableERC20Factory  = "0x4200000000000000000000000000000000000012"
-	L1BlockNumber                 = "0x4200000000000000000000000000000000000013"
-	GasPriceOracle                = "0x420000000000000000000000000000000000000F"
-	L1Block                       = "0x4200000000000000000000000000000000000015"
-	GovernanceToken               = "0x4200000000000000000000000000000000000042"
-	LegacyMessagePasser           = "0x4200000000000000000000000000000000000000"
-	L2ERC721Bridge                = "0x4200000000000000000000000000000000000014"
-	OptimismMintableERC721Factory = "0x4200000000000000000000000000000000000017"
-	ProxyAdmin                    = "0x4200000000000000000000000000000000000018"
-	BaseFeeVault                  = "0x4200000000000000000000000000000000000019"
-	L1FeeVault                    = "0x420000000000000000000000000000000000001a"
-	SchemaRegistry                = "0x4200000000000000000000000000000000000020"
-	EAS                           = "0x4200000000000000000000000000000000000021"
-	WETH                          = "0x4200000000000000000000000000000000000022"
-	L2UsdcBridge                  = "0x4200000000000000000000000000000000000775"
-	SignatureChecker              = "0x4200000000000000000000000000000000000776"
-	MasterMinter                  = "0x4200000000000000000000000000000000000777"
-	FiatTokenV2_2                 = "0x4200000000000000000000000000000000000778"
-)
-
-var (
-	L2ToL1MessagePasserAddr           = common.HexToAddress(L2ToL1MessagePasser)
-	DeployerWhitelistAddr             = common.HexToAddress(DeployerWhitelist)
-	WTONAddr                          = common.HexToAddress(WTON)
-	L2CrossDomainMessengerAddr        = common.HexToAddress(L2CrossDomainMessenger)
-	L2StandardBridgeAddr              = common.HexToAddress(L2StandardBridge)
-	SequencerFeeVaultAddr             = common.HexToAddress(SequencerFeeVault)
-	OptimismMintableERC20FactoryAddr  = common.HexToAddress(OptimismMintableERC20Factory)
-	L1BlockNumberAddr                 = common.HexToAddress(L1BlockNumber)
-	GasPriceOracleAddr                = common.HexToAddress(GasPriceOracle)
-	L1BlockAddr                       = common.HexToAddress(L1Block)
-	GovernanceTokenAddr               = common.HexToAddress(GovernanceToken)
-	LegacyMessagePasserAddr           = common.HexToAddress(LegacyMessagePasser)
-	L2ERC721BridgeAddr                = common.HexToAddress(L2ERC721Bridge)
-	OptimismMintableERC721FactoryAddr = common.HexToAddress(OptimismMintableERC721Factory)
-	ProxyAdminAddr                    = common.HexToAddress(ProxyAdmin)
-	BaseFeeVaultAddr                  = common.HexToAddress(BaseFeeVault)
-	L1FeeVaultAddr                    = common.HexToAddress(L1FeeVault)
-	SchemaRegistryAddr                = common.HexToAddress(SchemaRegistry)
-	EASAddr                           = common.HexToAddress(EAS)
-	WETHAddr                          = common.HexToAddress(WETH)
-	L2UsdcBridgeAddr                  = common.HexToAddress(L2UsdcBridge)
-	SignatureCheckerAddr              = common.HexToAddress(SignatureChecker)
-	MasterMinterAddr                  = common.HexToAddress(MasterMinter)
-	FiatTokenV2_2Addr                 = common.HexToAddress(FiatTokenV2_2)
->>>>>>> 9eea985d
+	L2UsdcBridgeAddr                       = common.HexToAddress(L2UsdcBridge)
+	SignatureCheckerAddr                   = common.HexToAddress(SignatureChecker)
+	MasterMinterAddr                       = common.HexToAddress(MasterMinter)
+	FiatTokenV2_2Addr                      = common.HexToAddress(FiatTokenV2_2)
 
 	Predeploys = make(map[string]*common.Address)
 )
@@ -161,8 +113,6 @@
 	Predeploys["SchemaRegistry"] = &SchemaRegistryAddr
 	Predeploys["EAS"] = &EASAddr
 	Predeploys["WETH"] = &WETHAddr
-<<<<<<< HEAD
-	Predeploys["TransparentUpgradeableProxy"] = &TransparentUpgradeableProxyAddr
 	Predeploys["Permit2"] = &Permit2Addr
 	Predeploys["QuoterV2"] = &QuoterV2Addr
 	Predeploys["SwapRouter02"] = &SwapRouter02Addr
@@ -172,11 +122,8 @@
 	Predeploys["NonfungibleTokenPositionDescriptor"] = &NonfungibleTokenPositionDescriptorAddr
 	Predeploys["TickLens"] = &TickLensAddr
 	Predeploys["UniswapInterfaceMulticall"] = &UniswapInterfaceMulticallAddr
-
-=======
 	Predeploys["L2UsdcBridge"] = &L2UsdcBridgeAddr
 	Predeploys["SignatureChecker"] = &SignatureCheckerAddr
 	Predeploys["MasterMinter"] = &MasterMinterAddr
 	Predeploys["FiatTokenV2_2"] = &FiatTokenV2_2Addr
->>>>>>> 9eea985d
 }