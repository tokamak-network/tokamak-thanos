--- conflicted
+++ resolved
@@ -6,54 +6,9 @@
 // This needs to be kept in sync with @eth-optimism/contracts-ts/wagmi.config.ts which also specifies this
 // To improve robustness and maintainability contracts-bedrock should export all addresses
 const (
-<<<<<<< HEAD
-	L2ToL1MessagePasser           = "0x4200000000000000000000000000000000000016"
-	DeployerWhitelist             = "0x4200000000000000000000000000000000000002"
-	WNativeToken                  = "0x4200000000000000000000000000000000000006"
-	L2CrossDomainMessenger        = "0x4200000000000000000000000000000000000007"
-	L2StandardBridge              = "0x4200000000000000000000000000000000000010"
-	SequencerFeeVault             = "0x4200000000000000000000000000000000000011"
-	OptimismMintableERC20Factory  = "0x4200000000000000000000000000000000000012"
-	L1BlockNumber                 = "0x4200000000000000000000000000000000000013"
-	GasPriceOracle                = "0x420000000000000000000000000000000000000F"
-	L1Block                       = "0x4200000000000000000000000000000000000015"
-	GovernanceToken               = "0x4200000000000000000000000000000000000042"
-	LegacyMessagePasser           = "0x4200000000000000000000000000000000000000"
-	L2ERC721Bridge                = "0x4200000000000000000000000000000000000014"
-	OptimismMintableERC721Factory = "0x4200000000000000000000000000000000000017"
-	ProxyAdmin                    = "0x4200000000000000000000000000000000000018"
-	BaseFeeVault                  = "0x4200000000000000000000000000000000000019"
-	L1FeeVault                    = "0x420000000000000000000000000000000000001a"
-	SchemaRegistry                = "0x4200000000000000000000000000000000000020"
-	EAS                           = "0x4200000000000000000000000000000000000021"
-	ETH                           = "0x4200000000000000000000000000000000000486"
-)
-
-var (
-	L2ToL1MessagePasserAddr           = common.HexToAddress(L2ToL1MessagePasser)
-	DeployerWhitelistAddr             = common.HexToAddress(DeployerWhitelist)
-	WNativeTokenAddr                  = common.HexToAddress(WNativeToken)
-	L2CrossDomainMessengerAddr        = common.HexToAddress(L2CrossDomainMessenger)
-	L2StandardBridgeAddr              = common.HexToAddress(L2StandardBridge)
-	SequencerFeeVaultAddr             = common.HexToAddress(SequencerFeeVault)
-	OptimismMintableERC20FactoryAddr  = common.HexToAddress(OptimismMintableERC20Factory)
-	L1BlockNumberAddr                 = common.HexToAddress(L1BlockNumber)
-	GasPriceOracleAddr                = common.HexToAddress(GasPriceOracle)
-	L1BlockAddr                       = common.HexToAddress(L1Block)
-	GovernanceTokenAddr               = common.HexToAddress(GovernanceToken)
-	LegacyMessagePasserAddr           = common.HexToAddress(LegacyMessagePasser)
-	L2ERC721BridgeAddr                = common.HexToAddress(L2ERC721Bridge)
-	OptimismMintableERC721FactoryAddr = common.HexToAddress(OptimismMintableERC721Factory)
-	ProxyAdminAddr                    = common.HexToAddress(ProxyAdmin)
-	BaseFeeVaultAddr                  = common.HexToAddress(BaseFeeVault)
-	L1FeeVaultAddr                    = common.HexToAddress(L1FeeVault)
-	SchemaRegistryAddr                = common.HexToAddress(SchemaRegistry)
-	EASAddr                           = common.HexToAddress(EAS)
-	ETHAddr                           = common.HexToAddress(ETH)
-=======
 	L2ToL1MessagePasser                = "0x4200000000000000000000000000000000000016"
 	DeployerWhitelist                  = "0x4200000000000000000000000000000000000002"
-	WTON                               = "0x4200000000000000000000000000000000000006"
+	WNativeToken                       = "0x4200000000000000000000000000000000000006"
 	L2CrossDomainMessenger             = "0x4200000000000000000000000000000000000007"
 	L2StandardBridge                   = "0x4200000000000000000000000000000000000010"
 	SequencerFeeVault                  = "0x4200000000000000000000000000000000000011"
@@ -70,7 +25,7 @@
 	L1FeeVault                         = "0x420000000000000000000000000000000000001a"
 	SchemaRegistry                     = "0x4200000000000000000000000000000000000020"
 	EAS                                = "0x4200000000000000000000000000000000000021"
-	WETH                               = "0x4200000000000000000000000000000000000022"
+	ETH                                = "0x4200000000000000000000000000000000000486"
 	Permit2                            = "0x4200000000000000000000000000000000000501"
 	QuoterV2                           = "0x4200000000000000000000000000000000000502"
 	SwapRouter02                       = "0x4200000000000000000000000000000000000503"
@@ -89,7 +44,7 @@
 var (
 	L2ToL1MessagePasserAddr                = common.HexToAddress(L2ToL1MessagePasser)
 	DeployerWhitelistAddr                  = common.HexToAddress(DeployerWhitelist)
-	WTONAddr                               = common.HexToAddress(WTON)
+	WNativeTokenAddr                       = common.HexToAddress(WNativeToken)
 	L2CrossDomainMessengerAddr             = common.HexToAddress(L2CrossDomainMessenger)
 	L2StandardBridgeAddr                   = common.HexToAddress(L2StandardBridge)
 	SequencerFeeVaultAddr                  = common.HexToAddress(SequencerFeeVault)
@@ -106,7 +61,7 @@
 	L1FeeVaultAddr                         = common.HexToAddress(L1FeeVault)
 	SchemaRegistryAddr                     = common.HexToAddress(SchemaRegistry)
 	EASAddr                                = common.HexToAddress(EAS)
-	WETHAddr                               = common.HexToAddress(WETH)
+	ETHAddr                                = common.HexToAddress(ETH)
 	Permit2Addr                            = common.HexToAddress(Permit2)
 	QuoterV2Addr                           = common.HexToAddress(QuoterV2)
 	SwapRouter02Addr                       = common.HexToAddress(SwapRouter02)
@@ -120,7 +75,6 @@
 	SignatureCheckerAddr                   = common.HexToAddress(SignatureChecker)
 	MasterMinterAddr                       = common.HexToAddress(MasterMinter)
 	FiatTokenV2_2Addr                      = common.HexToAddress(FiatTokenV2_2)
->>>>>>> a95d097f
 
 	Predeploys = make(map[string]*common.Address)
 )
@@ -131,12 +85,9 @@
 	case LegacyERC20NativeTokenAddr:
 	case WNativeTokenAddr:
 	case GovernanceTokenAddr:
-<<<<<<< HEAD
 	case ETHAddr:
-=======
 	case SignatureCheckerAddr:
 	case MasterMinterAddr:
->>>>>>> a95d097f
 	default:
 		return true
 	}
@@ -164,10 +115,7 @@
 	Predeploys["L1FeeVault"] = &L1FeeVaultAddr
 	Predeploys["SchemaRegistry"] = &SchemaRegistryAddr
 	Predeploys["EAS"] = &EASAddr
-<<<<<<< HEAD
 	Predeploys["ETH"] = &ETHAddr
-=======
-	Predeploys["WETH"] = &WETHAddr
 	Predeploys["Permit2"] = &Permit2Addr
 	Predeploys["QuoterV2"] = &QuoterV2Addr
 	Predeploys["SwapRouter02"] = &SwapRouter02Addr
@@ -181,5 +129,4 @@
 	Predeploys["SignatureChecker"] = &SignatureCheckerAddr
 	Predeploys["MasterMinter"] = &MasterMinterAddr
 	Predeploys["FiatTokenV2_2"] = &FiatTokenV2_2Addr
->>>>>>> a95d097f
 }